/*
   american fuzzy lop++ - compiler instrumentation wrapper
   -------------------------------------------------------

   Written by Michal Zalewski, Laszlo Szekeres and Marc Heuse

   Copyright 2015, 2016 Google Inc. All rights reserved.
   Copyright 2019-2022 AFLplusplus Project. All rights reserved.

   Licensed under the Apache License, Version 2.0 (the "License");
   you may not use this file except in compliance with the License.
   You may obtain a copy of the License at:

     https://www.apache.org/licenses/LICENSE-2.0

 */

#define AFL_MAIN

#include "common.h"
#include "config.h"
#include "types.h"
#include "debug.h"
#include "alloc-inl.h"
#include "llvm-alternative-coverage.h"

#include <stdio.h>
#include <unistd.h>
#include <stdlib.h>
#include <string.h>
#include <strings.h>
#include <limits.h>
#include <assert.h>

#if (LLVM_MAJOR - 0 == 0)
  #undef LLVM_MAJOR
#endif
#if !defined(LLVM_MAJOR)
  #define LLVM_MAJOR 0
#endif
#if (LLVM_MINOR - 0 == 0)
  #undef LLVM_MINOR
#endif
#if !defined(LLVM_MINOR)
  #define LLVM_MINOR 0
#endif

static u8 * obj_path;                  /* Path to runtime libraries         */
static u8 **cc_params;                 /* Parameters passed to the real CC  */
static u32  cc_par_cnt = 1;            /* Param count, including argv0      */
static u8   clang_mode;                /* Invoked as afl-clang*?            */
static u8   llvm_fullpath[PATH_MAX];
static u8   instrument_mode, instrument_opt_mode, ngram_size, ctx_k, lto_mode;
static u8   compiler_mode, plusplus_mode, have_instr_env = 0;
static u8   have_gcc, have_llvm, have_gcc_plugin, have_lto, have_instr_list = 0;
static u8 * lto_flag = AFL_CLANG_FLTO, *argvnull;
static u8   debug;
static u8   cwd[4096];
static u8   cmplog_mode;
u8          use_stdin;                                             /* dummy */
// static u8 *march_opt = CFLAGS_OPT;

enum {

  INSTRUMENT_DEFAULT = 0,
  INSTRUMENT_CLASSIC = 1,
  INSTRUMENT_AFL = 1,
  INSTRUMENT_PCGUARD = 2,
  INSTRUMENT_CFG = 3,
  INSTRUMENT_LTO = 4,
  INSTRUMENT_LLVMNATIVE = 5,
  INSTRUMENT_GCC = 6,
  INSTRUMENT_CLANG = 7,
  INSTRUMENT_OPT_CTX = 8,
  INSTRUMENT_OPT_NGRAM = 16,
  INSTRUMENT_OPT_CALLER = 32,
  INSTRUMENT_OPT_CTX_K = 64,

};

char instrument_mode_string[18][18] = {

    "DEFAULT",
    "CLASSIC",
    "PCGUARD",
    "CFG",
    "LTO",
    "PCGUARD-NATIVE",
    "GCC",
    "CLANG",
    "CTX",
    "CALLER",
    "",
    "",
    "",
    "",
    "",
    "",
    "NGRAM",
    ""

};

enum {

  UNSET = 0,
  LTO = 1,
  LLVM = 2,
  GCC_PLUGIN = 3,
  GCC = 4,
  CLANG = 5

};

char compiler_mode_string[7][12] = {

    "AUTOSELECT", "LLVM-LTO", "LLVM", "GCC_PLUGIN",
    "GCC",        "CLANG",    ""

};

u8 *getthecwd() {

  if (getcwd(cwd, sizeof(cwd)) == NULL) {

    static u8 fail[] = "";
    return fail;

  }

  return cwd;

}

/* Try to find a specific runtime we need, returns NULL on fail. */

/*
  in find_object() we look here:

  1. if obj_path is already set we look there first
  2. then we check the $AFL_PATH environment variable location if set
  3. next we check argv[0] if it has path information and use it
    a) we also check ../lib/afl
  4. if 3. failed we check /proc (only Linux, Android, NetBSD, DragonFly, and
     FreeBSD with procfs)
    a) and check here in ../lib/afl too
  5. we look into the AFL_PATH define (usually /usr/local/lib/afl)
  6. we finally try the current directory

  if all these attempts fail - we return NULL and the caller has to decide
  what to do.
*/

static u8 *find_object(u8 *obj, u8 *argv0) {

  u8 *afl_path = getenv("AFL_PATH");
  u8 *slash = NULL, *tmp;

  if (afl_path) {

    tmp = alloc_printf("%s/%s", afl_path, obj);

    if (debug) DEBUGF("Trying %s\n", tmp);

    if (!access(tmp, R_OK)) {

      obj_path = afl_path;
      return tmp;

    }

    ck_free(tmp);

  }

  if (argv0) {

    slash = strrchr(argv0, '/');

    if (slash) {

      u8 *dir = ck_strdup(argv0);

      slash = strrchr(dir, '/');
      *slash = 0;

      tmp = alloc_printf("%s/%s", dir, obj);

      if (debug) DEBUGF("Trying %s\n", tmp);

      if (!access(tmp, R_OK)) {

        obj_path = dir;
        return tmp;

      }

      ck_free(tmp);
      tmp = alloc_printf("%s/../lib/afl/%s", dir, obj);

      if (debug) DEBUGF("Trying %s\n", tmp);

      if (!access(tmp, R_OK)) {

        u8 *dir2 = alloc_printf("%s/../lib/afl", dir);
        obj_path = dir2;
        ck_free(dir);
        return tmp;

      }

      ck_free(tmp);
      ck_free(dir);

    }

#if defined(__FreeBSD__) || defined(__DragonFly__) || defined(__linux__) || \
    defined(__ANDROID__) || defined(__NetBSD__)
  #define HAS_PROC_FS 1
#endif
#ifdef HAS_PROC_FS
    else {

      char *procname = NULL;
  #if defined(__FreeBSD__) || defined(__DragonFly__)
      procname = "/proc/curproc/file";
  #elif defined(__linux__) || defined(__ANDROID__)
      procname = "/proc/self/exe";
  #elif defined(__NetBSD__)
      procname = "/proc/curproc/exe";
  #endif
      if (procname) {

        char    exepath[PATH_MAX];
        ssize_t exepath_len = readlink(procname, exepath, sizeof(exepath));
        if (exepath_len > 0 && exepath_len < PATH_MAX) {

          exepath[exepath_len] = 0;
          slash = strrchr(exepath, '/');

          if (slash) {

            *slash = 0;
            tmp = alloc_printf("%s/%s", exepath, obj);

            if (!access(tmp, R_OK)) {

              u8 *dir = alloc_printf("%s", exepath);
              obj_path = dir;
              return tmp;

            }

            ck_free(tmp);
            tmp = alloc_printf("%s/../lib/afl/%s", exepath, obj);

            if (debug) DEBUGF("Trying %s\n", tmp);

            if (!access(tmp, R_OK)) {

              u8 *dir = alloc_printf("%s/../lib/afl/", exepath);
              obj_path = dir;
              return tmp;

            }

          }

        }

      }

    }

#endif
#undef HAS_PROC_FS

  }

  tmp = alloc_printf("%s/%s", AFL_PATH, obj);

  if (debug) DEBUGF("Trying %s\n", tmp);

  if (!access(tmp, R_OK)) {

    obj_path = AFL_PATH;
    return tmp;

  }

  ck_free(tmp);

  tmp = alloc_printf("./%s", obj);

  if (debug) DEBUGF("Trying %s\n", tmp);

  if (!access(tmp, R_OK)) {

    obj_path = ".";
    return tmp;

  }

  ck_free(tmp);

  if (debug) DEBUGF("Trying ... giving up\n");

  return NULL;

}

/* Copy argv to cc_params, making the necessary edits. */

static void edit_params(u32 argc, char **argv, char **envp) {

  u8 fortify_set = 0, asan_set = 0, x_set = 0, bit_mode = 0, shared_linking = 0,
     preprocessor_only = 0, have_unroll = 0, have_o = 0, have_pic = 0,
     have_c = 0, partial_linking = 0, wasm_linking = 0;

  cc_params = ck_alloc((argc + 128) * sizeof(u8 *));

  if (lto_mode) {

    if (lto_flag[0] != '-')
      FATAL(
          "Using afl-clang-lto is not possible because Makefile magic did not "
          "identify the correct -flto flag");
    else
      compiler_mode = LTO;

  }

  if (plusplus_mode) {

    u8 *alt_cxx = getenv("AFL_CXX");

    if (!alt_cxx) {

      if (compiler_mode >= GCC_PLUGIN) {

        if (compiler_mode == GCC) {

          alt_cxx = clang_mode ? "clang++" : "g++";

        } else if (compiler_mode == CLANG) {

          alt_cxx = "clang++";

        } else {

          alt_cxx = "g++";

        }

      } else {

        if (USE_BINDIR)
          snprintf(llvm_fullpath, sizeof(llvm_fullpath), "%s/clang++",
                   LLVM_BINDIR);
        else
          snprintf(llvm_fullpath, sizeof(llvm_fullpath), CLANGPP_BIN);
        alt_cxx = llvm_fullpath;

      }

    }

    cc_params[0] = alt_cxx;

  } else {

    u8 *alt_cc = getenv("AFL_CC");

    if (!alt_cc) {

      if (compiler_mode >= GCC_PLUGIN) {

        if (compiler_mode == GCC) {

          alt_cc = clang_mode ? "clang" : "gcc";

        } else if (compiler_mode == CLANG) {

          alt_cc = "clang";

        } else {

          alt_cc = "gcc";

        }

      } else {

        if (USE_BINDIR)
          snprintf(llvm_fullpath, sizeof(llvm_fullpath), "%s/clang",
                   LLVM_BINDIR);
        else
          snprintf(llvm_fullpath, sizeof(llvm_fullpath), CLANG_BIN);
        alt_cc = llvm_fullpath;

      }

    }

    cc_params[0] = alt_cc;

  }

  if (compiler_mode == GCC || compiler_mode == CLANG) {

    cc_params[cc_par_cnt++] = "-B";
    cc_params[cc_par_cnt++] = obj_path;

    if (clang_mode || compiler_mode == CLANG) {

      cc_params[cc_par_cnt++] = "-no-integrated-as";

    }

  }

  if (compiler_mode == GCC_PLUGIN) {

    char *fplugin_arg = alloc_printf("-fplugin=%s/afl-gcc-pass.so", obj_path);
    cc_params[cc_par_cnt++] = fplugin_arg;
    cc_params[cc_par_cnt++] = "-fno-if-conversion";
    cc_params[cc_par_cnt++] = "-fno-if-conversion2";

  }

  if (compiler_mode == LLVM || compiler_mode == LTO) {

    cc_params[cc_par_cnt++] = "-Wno-unused-command-line-argument";

    if (lto_mode && have_instr_env) {

      cc_params[cc_par_cnt++] = "-Xclang";
      cc_params[cc_par_cnt++] = "-load";
      cc_params[cc_par_cnt++] = "-Xclang";
      cc_params[cc_par_cnt++] =
          alloc_printf("%s/afl-llvm-lto-instrumentlist.so", obj_path);

    }

    if (getenv("AFL_LLVM_DICT2FILE")) {

      cc_params[cc_par_cnt++] = "-Xclang";
      cc_params[cc_par_cnt++] = "-load";
      cc_params[cc_par_cnt++] = "-Xclang";
      cc_params[cc_par_cnt++] =
          alloc_printf("%s/afl-llvm-dict2file.so", obj_path);

    }

    // laf
    if (getenv("LAF_SPLIT_SWITCHES") || getenv("AFL_LLVM_LAF_SPLIT_SWITCHES")) {

      if (lto_mode && !have_c) {

        cc_params[cc_par_cnt++] = alloc_printf(
            "-Wl,-mllvm=-load=%s/split-switches-pass.so", obj_path);

      } else {

<<<<<<< HEAD
#if LLVM_MAJOR >= 11                                /* use new pass manager */
        cc_params[cc_par_cnt++] = "-fexperimental-new-pass-manager";
        cc_params[cc_par_cnt++] =
            alloc_printf("-fpass-plugin=%s/split-switches-pass.so", obj_path);
#else
=======
>>>>>>> 1a65df2b
        cc_params[cc_par_cnt++] = "-Xclang";
        cc_params[cc_par_cnt++] = "-load";
        cc_params[cc_par_cnt++] = "-Xclang";
        cc_params[cc_par_cnt++] =
            alloc_printf("%s/split-switches-pass.so", obj_path);

      }

    }

    if (getenv("LAF_TRANSFORM_COMPARES") ||
        getenv("AFL_LLVM_LAF_TRANSFORM_COMPARES")) {

      if (lto_mode && !have_c) {

        cc_params[cc_par_cnt++] = alloc_printf(
            "-Wl,-mllvm=-load=%s/compare-transform-pass.so", obj_path);

      } else {

<<<<<<< HEAD
#if LLVM_MAJOR >= 11                                /* use new pass manager */
        cc_params[cc_par_cnt++] = "-fexperimental-new-pass-manager";
        cc_params[cc_par_cnt++] = alloc_printf(
            "-fpass-plugin=%s/compare-transform-pass.so", obj_path);
#else
=======
>>>>>>> 1a65df2b
        cc_params[cc_par_cnt++] = "-Xclang";
        cc_params[cc_par_cnt++] = "-load";
        cc_params[cc_par_cnt++] = "-Xclang";
        cc_params[cc_par_cnt++] =
            alloc_printf("%s/compare-transform-pass.so", obj_path);

      }

    }

    if (getenv("LAF_SPLIT_COMPARES") || getenv("AFL_LLVM_LAF_SPLIT_COMPARES") ||
        getenv("AFL_LLVM_LAF_SPLIT_FLOATS")) {

      if (lto_mode && !have_c) {

        cc_params[cc_par_cnt++] = alloc_printf(
            "-Wl,-mllvm=-load=%s/split-compares-pass.so", obj_path);

      } else {

        cc_params[cc_par_cnt++] = "-Xclang";
        cc_params[cc_par_cnt++] = "-load";
        cc_params[cc_par_cnt++] = "-Xclang";
        cc_params[cc_par_cnt++] =
            alloc_printf("%s/split-compares-pass.so", obj_path);

      }

    }

    // /laf

    unsetenv("AFL_LD");
    unsetenv("AFL_LD_CALLER");

    if (cmplog_mode) {

      if (lto_mode && !have_c) {

        cc_params[cc_par_cnt++] = alloc_printf(
            "-Wl,-mllvm=-load=%s/cmplog-switches-pass.so", obj_path);

        cc_params[cc_par_cnt++] = alloc_printf(
            "-Wl,-mllvm=-load=%s/split-switches-pass.so", obj_path);

      } else {

        cc_params[cc_par_cnt++] = "-Xclang";
        cc_params[cc_par_cnt++] = "-load";
        cc_params[cc_par_cnt++] = "-Xclang";
        cc_params[cc_par_cnt++] =
            alloc_printf("%s/cmplog-switches-pass.so", obj_path);

        // reuse split switches from laf
        cc_params[cc_par_cnt++] = "-Xclang";
        cc_params[cc_par_cnt++] = "-load";
        cc_params[cc_par_cnt++] = "-Xclang";
        cc_params[cc_par_cnt++] =
            alloc_printf("%s/split-switches-pass.so", obj_path);

      }

      cc_params[cc_par_cnt++] = "-fno-inline";

    }

<<<<<<< HEAD
#if LLVM_MAJOR == 13  // TODO: set to 14 when done FIXME
    // Use the old pass manager in LLVM 13 which the afl++ passes still use.
=======
#if LLVM_MAJOR >= 13
    // Use the old pass manager in LLVM 14 which the afl++ passes still use.
>>>>>>> 1a65df2b
    cc_params[cc_par_cnt++] = "-flegacy-pass-manager";
#endif

    if (lto_mode && !have_c) {

      u8 *ld_path = NULL;
      if (getenv("AFL_REAL_LD")) {

        ld_path = strdup(getenv("AFL_REAL_LD"));

      } else {

        ld_path = strdup(AFL_REAL_LD);

      }

      if (!ld_path || !*ld_path) { ld_path = strdup("ld.lld"); }
      if (!ld_path) { PFATAL("Could not allocate mem for ld_path"); }
#if defined(AFL_CLANG_LDPATH) && LLVM_MAJOR >= 12
      cc_params[cc_par_cnt++] = alloc_printf("--ld-path=%s", ld_path);
#else
      cc_params[cc_par_cnt++] = alloc_printf("-fuse-ld=%s", ld_path);
#endif
      free(ld_path);

      cc_params[cc_par_cnt++] = "-Wl,--allow-multiple-definition";
#if defined(AFL_CLANG_LDPATH) && LLVM_MAJOR >= 15
      cc_params[cc_par_cnt++] = "-Wl,--lto-legacy-pass-manager";
#endif
      cc_params[cc_par_cnt++] =
          alloc_printf("-Wl,-mllvm=-load=%s/SanitizerCoverageLTO.so", obj_path);
      cc_params[cc_par_cnt++] = lto_flag;

    } else {

      if (instrument_mode == INSTRUMENT_PCGUARD) {

#if LLVM_MAJOR >= 11 || (LLVM_MAJOR == 10 && LLVM_MINOR >= 1)
  #if defined __ANDROID__ || ANDROID
        cc_params[cc_par_cnt++] = "-fsanitize-coverage=trace-pc-guard";
        instrument_mode = INSTRUMENT_LLVMNATIVE;
  #else
        if (have_instr_list) {

          if (!be_quiet)
            SAYF(
                "Using unoptimized trace-pc-guard, due usage of "
                "-fsanitize-coverage-allow/denylist, you can use "
                "AFL_LLVM_ALLOWLIST/AFL_LLMV_DENYLIST instead.\n");
          cc_params[cc_par_cnt++] = "-fsanitize-coverage=trace-pc-guard";
          instrument_mode = INSTRUMENT_LLVMNATIVE;

        } else {

    #if LLVM_MAJOR >= 11                            /* use new pass manager */
          cc_params[cc_par_cnt++] = "-fexperimental-new-pass-manager";
          cc_params[cc_par_cnt++] = alloc_printf(
              "-fpass-plugin=%s/SanitizerCoveragePCGUARD.so", obj_path);
    #else
          cc_params[cc_par_cnt++] = "-Xclang";
          cc_params[cc_par_cnt++] = "-load";
          cc_params[cc_par_cnt++] = "-Xclang";
          cc_params[cc_par_cnt++] =
              alloc_printf("%s/SanitizerCoveragePCGUARD.so", obj_path);
    #endif

        }

  #endif
#else
  #if LLVM_MAJOR >= 4
        if (!be_quiet)
          SAYF(
              "Using unoptimized trace-pc-guard, upgrade to llvm 10.0.1+ for "
              "enhanced version.\n");
        cc_params[cc_par_cnt++] = "-fsanitize-coverage=trace-pc-guard";
        instrument_mode = INSTRUMENT_LLVMNATIVE;
  #else
        FATAL("pcguard instrumentation requires llvm 4.0.1+");
  #endif
#endif

      } else if (instrument_mode == INSTRUMENT_LLVMNATIVE) {

#if LLVM_MAJOR >= 4
        cc_params[cc_par_cnt++] = "-fsanitize-coverage=trace-pc-guard";
#else
        FATAL("pcguard instrumentation requires llvm 4.0.1+");
#endif

      } else {

        cc_params[cc_par_cnt++] = "-Xclang";
        cc_params[cc_par_cnt++] = "-load";
        cc_params[cc_par_cnt++] = "-Xclang";
        cc_params[cc_par_cnt++] = alloc_printf("%s/afl-llvm-pass.so", obj_path);

      }

    }

    if (cmplog_mode) {

      if (lto_mode && !have_c) {

        cc_params[cc_par_cnt++] = alloc_printf(
            "-Wl,-mllvm=-load=%s/cmplog-instructions-pass.so", obj_path);
        cc_params[cc_par_cnt++] = alloc_printf(
            "-Wl,-mllvm=-load=%s/cmplog-routines-pass.so", obj_path);

      } else {

<<<<<<< HEAD
#if LLVM_MAJOR >= 11
        cc_params[cc_par_cnt++] = "-fexperimental-new-pass-manager";
        cc_params[cc_par_cnt++] = alloc_printf(
            "-fpass-plugin=%s/cmplog-instructions-pass.so", obj_path);
#else
=======
>>>>>>> 1a65df2b
        cc_params[cc_par_cnt++] = "-Xclang";
        cc_params[cc_par_cnt++] = "-load";
        cc_params[cc_par_cnt++] = "-Xclang";
        cc_params[cc_par_cnt++] =
            alloc_printf("%s/cmplog-instructions-pass.so", obj_path);

        cc_params[cc_par_cnt++] = "-Xclang";
        cc_params[cc_par_cnt++] = "-load";
        cc_params[cc_par_cnt++] = "-Xclang";
        cc_params[cc_par_cnt++] =
            alloc_printf("%s/cmplog-routines-pass.so", obj_path);

      }

    }

    // cc_params[cc_par_cnt++] = "-Qunused-arguments";

    if (lto_mode && argc > 1) {

      u32 idx;
      for (idx = 1; idx < argc; idx++) {

        if (!strncasecmp(argv[idx], "-fpic", 5)) have_pic = 1;

      }

      if (!have_pic) cc_params[cc_par_cnt++] = "-fPIC";

    }

  }

  /* Detect stray -v calls from ./configure scripts. */

  u8 skip_next = 0, non_dash = 0;
  while (--argc) {

    u8 *cur = *(++argv);

    if (skip_next) {

      skip_next = 0;
      continue;

    }

    if (cur[0] != '-') { non_dash = 1; }
    if (!strncmp(cur, "--afl", 5)) continue;
    if (lto_mode && !strncmp(cur, "-fuse-ld=", 9)) continue;
    if (lto_mode && !strncmp(cur, "--ld-path=", 10)) continue;
    if (!strncmp(cur, "-fno-unroll", 11)) continue;
    if (strstr(cur, "afl-compiler-rt") || strstr(cur, "afl-llvm-rt")) continue;
    if (!strcmp(cur, "-Wl,-z,defs") || !strcmp(cur, "-Wl,--no-undefined") ||
        !strcmp(cur, "--no-undefined")) {

      continue;

    }

    if (!strcmp(cur, "-z") || !strcmp(cur, "-Wl,-z")) {

      u8 *param = *(argv + 1);
      if (!strcmp(param, "defs") || !strcmp(param, "-Wl,defs")) {

        skip_next = 1;
        continue;

      }

    }

    if ((compiler_mode == GCC || compiler_mode == GCC_PLUGIN) &&
        !strncmp(cur, "-stdlib=", 8)) {

      if (!be_quiet) { WARNF("Found '%s' - stripping!", cur); }
      continue;

    }

    if ((!strncmp(cur, "-fsanitize=fuzzer-", strlen("-fsanitize=fuzzer-")) ||
         !strncmp(cur, "-fsanitize-coverage", strlen("-fsanitize-coverage"))) &&
        (strncmp(cur, "sanitize-coverage-allow",
                 strlen("sanitize-coverage-allow")) &&
         strncmp(cur, "sanitize-coverage-deny",
                 strlen("sanitize-coverage-deny")) &&
         instrument_mode != INSTRUMENT_LLVMNATIVE)) {

      if (!be_quiet) { WARNF("Found '%s' - stripping!", cur); }
      continue;

    }

    if (!strcmp(cur, "-fsanitize=fuzzer")) {

      u8 *afllib = find_object("libAFLDriver.a", argv[0]);

      if (!be_quiet) {

        OKF("Found '-fsanitize=fuzzer', replacing with libAFLDriver.a");

      }

      if (!afllib) {

        if (!be_quiet) {

          WARNF(
              "Cannot find 'libAFLDriver.a' to replace '-fsanitize=fuzzer' in "
              "the flags - this will fail!");

        }

      } else {

        cc_params[cc_par_cnt++] = afllib;

#ifdef __APPLE__
        cc_params[cc_par_cnt++] = "-undefined";
        cc_params[cc_par_cnt++] = "dynamic_lookup";
#endif

      }

      continue;

    }

    if (!strcmp(cur, "-m32")) bit_mode = 32;
    if (!strcmp(cur, "armv7a-linux-androideabi")) bit_mode = 32;
    if (!strcmp(cur, "-m64")) bit_mode = 64;

    if (!strncmp(cur, "-fsanitize-coverage-", 20) && strstr(cur, "list="))
      have_instr_list = 1;

    if (!strcmp(cur, "-fsanitize=address") || !strcmp(cur, "-fsanitize=memory"))
      asan_set = 1;

    if (strstr(cur, "FORTIFY_SOURCE")) fortify_set = 1;

    if (!strcmp(cur, "-x")) x_set = 1;
    if (!strcmp(cur, "-E")) preprocessor_only = 1;
    if (!strcmp(cur, "-shared")) shared_linking = 1;
    if (!strcmp(cur, "-dynamiclib")) shared_linking = 1;
    if (!strcmp(cur, "--target=wasm32-wasi")) wasm_linking = 1;
    if (!strcmp(cur, "-Wl,-r")) partial_linking = 1;
    if (!strcmp(cur, "-Wl,-i")) partial_linking = 1;
    if (!strcmp(cur, "-Wl,--relocatable")) partial_linking = 1;
    if (!strcmp(cur, "-r")) partial_linking = 1;
    if (!strcmp(cur, "--relocatable")) partial_linking = 1;
    if (!strcmp(cur, "-c")) have_c = 1;

    if (!strncmp(cur, "-O", 2)) have_o = 1;
    if (!strncmp(cur, "-funroll-loop", 13)) have_unroll = 1;

    cc_params[cc_par_cnt++] = cur;

  }

  // in case LLVM is installed not via a package manager or "make install"
  // e.g. compiled download or compiled from github then its ./lib directory
  // might not be in the search path. Add it if so.
  u8 *libdir = strdup(LLVM_LIBDIR);
  if (plusplus_mode && !wasm_linking && strlen(libdir) &&
      strncmp(libdir, "/usr", 4) && strncmp(libdir, "/lib", 4)) {

    cc_params[cc_par_cnt++] = "-rpath";
    cc_params[cc_par_cnt++] = libdir;

  } else {

    free(libdir);

  }

  if (getenv("AFL_HARDEN")) {

    cc_params[cc_par_cnt++] = "-fstack-protector-all";

    if (!fortify_set) cc_params[cc_par_cnt++] = "-D_FORTIFY_SOURCE=2";

  }

  if (!asan_set) {

    if (getenv("AFL_USE_ASAN")) {

      if (getenv("AFL_USE_MSAN")) FATAL("ASAN and MSAN are mutually exclusive");

      if (getenv("AFL_HARDEN"))
        FATAL("ASAN and AFL_HARDEN are mutually exclusive");

      cc_params[cc_par_cnt++] = "-U_FORTIFY_SOURCE";
      cc_params[cc_par_cnt++] = "-fsanitize=address";

    } else if (getenv("AFL_USE_MSAN")) {

      if (getenv("AFL_USE_ASAN")) FATAL("ASAN and MSAN are mutually exclusive");

      if (getenv("AFL_HARDEN"))
        FATAL("MSAN and AFL_HARDEN are mutually exclusive");

      cc_params[cc_par_cnt++] = "-U_FORTIFY_SOURCE";
      cc_params[cc_par_cnt++] = "-fsanitize=memory";

    }

  }

  if (getenv("AFL_USE_UBSAN")) {

    cc_params[cc_par_cnt++] = "-fsanitize=undefined";
    cc_params[cc_par_cnt++] = "-fsanitize-undefined-trap-on-error";
    cc_params[cc_par_cnt++] = "-fno-sanitize-recover=all";
    cc_params[cc_par_cnt++] = "-fno-omit-frame-pointer";

  }

  if (getenv("AFL_USE_TSAN")) {

    cc_params[cc_par_cnt++] = "-fsanitize=thread";
    cc_params[cc_par_cnt++] = "-fno-omit-frame-pointer";

  }

  if (getenv("AFL_USE_LSAN")) {

    cc_params[cc_par_cnt++] = "-fsanitize=leak";
    cc_params[cc_par_cnt++] = "-includesanitizer/lsan_interface.h";
    cc_params[cc_par_cnt++] =
        "-D__AFL_LEAK_CHECK()={if(__lsan_do_recoverable_leak_check() > 0) "
        "_exit(23); }";
    cc_params[cc_par_cnt++] = "-D__AFL_LSAN_OFF()=__lsan_disable();";
    cc_params[cc_par_cnt++] = "-D__AFL_LSAN_ON()=__lsan_enable();";

  }

  if (getenv("AFL_USE_CFISAN")) {

    if (!lto_mode) {

      uint32_t i = 0, found = 0;
      while (envp[i] != NULL && !found)
        if (strncmp("-flto", envp[i++], 5) == 0) found = 1;
      if (!found) cc_params[cc_par_cnt++] = "-flto";

    }

    cc_params[cc_par_cnt++] = "-fsanitize=cfi";
    cc_params[cc_par_cnt++] = "-fvisibility=hidden";

  }

  if (!getenv("AFL_DONT_OPTIMIZE")) {

    cc_params[cc_par_cnt++] = "-g";
    if (!have_o) cc_params[cc_par_cnt++] = "-O3";
    if (!have_unroll) cc_params[cc_par_cnt++] = "-funroll-loops";
    // if (strlen(march_opt) > 1 && march_opt[0] == '-')
    //  cc_params[cc_par_cnt++] = march_opt;

  }

  if (getenv("AFL_NO_BUILTIN") || getenv("AFL_LLVM_LAF_TRANSFORM_COMPARES") ||
      getenv("LAF_TRANSFORM_COMPARES") || getenv("AFL_LLVM_LAF_ALL") ||
      lto_mode) {

    cc_params[cc_par_cnt++] = "-fno-builtin-strcmp";
    cc_params[cc_par_cnt++] = "-fno-builtin-strncmp";
    cc_params[cc_par_cnt++] = "-fno-builtin-strcasecmp";
    cc_params[cc_par_cnt++] = "-fno-builtin-strncasecmp";
    cc_params[cc_par_cnt++] = "-fno-builtin-memcmp";
    cc_params[cc_par_cnt++] = "-fno-builtin-bcmp";
    cc_params[cc_par_cnt++] = "-fno-builtin-strstr";
    cc_params[cc_par_cnt++] = "-fno-builtin-strcasestr";

  }

#if defined(USEMMAP) && !defined(__HAIKU__) && !__APPLE__
  if (!have_c) cc_params[cc_par_cnt++] = "-lrt";
#endif

  cc_params[cc_par_cnt++] = "-D__AFL_HAVE_MANUAL_CONTROL=1";
  cc_params[cc_par_cnt++] = "-D__AFL_COMPILER=1";
  cc_params[cc_par_cnt++] = "-DFUZZING_BUILD_MODE_UNSAFE_FOR_PRODUCTION=1";

  /* When the user tries to use persistent or deferred forkserver modes by
     appending a single line to the program, we want to reliably inject a
     signature into the binary (to be picked up by afl-fuzz) and we want
     to call a function from the runtime .o file. This is unnecessarily
     painful for three reasons:

     1) We need to convince the compiler not to optimize out the signature.
        This is done with __attribute__((used)).

     2) We need to convince the linker, when called with -Wl,--gc-sections,
        not to do the same. This is done by forcing an assignment to a
        'volatile' pointer.

     3) We need to declare __afl_persistent_loop() in the global namespace,
        but doing this within a method in a class is hard - :: and extern "C"
        are forbidden and __attribute__((alias(...))) doesn't work. Hence the
        __asm__ aliasing trick.

   */

  cc_params[cc_par_cnt++] =
      "-D__AFL_FUZZ_INIT()="
      "int __afl_sharedmem_fuzzing = 1;"
      "extern unsigned int *__afl_fuzz_len;"
      "extern unsigned char *__afl_fuzz_ptr;"
      "unsigned char __afl_fuzz_alt[1048576];"
      "unsigned char *__afl_fuzz_alt_ptr = __afl_fuzz_alt;";

  if (plusplus_mode) {

    cc_params[cc_par_cnt++] =
        "-D__AFL_COVERAGE()=int __afl_selective_coverage = 1;"
        "extern \"C\" void __afl_coverage_discard();"
        "extern \"C\" void __afl_coverage_skip();"
        "extern \"C\" void __afl_coverage_on();"
        "extern \"C\" void __afl_coverage_off();";

  } else {

    cc_params[cc_par_cnt++] =
        "-D__AFL_COVERAGE()=int __afl_selective_coverage = 1;"
        "void __afl_coverage_discard();"
        "void __afl_coverage_skip();"
        "void __afl_coverage_on();"
        "void __afl_coverage_off();";

  }

  cc_params[cc_par_cnt++] =
      "-D__AFL_COVERAGE_START_OFF()=int __afl_selective_coverage_start_off = "
      "1;";
  cc_params[cc_par_cnt++] = "-D__AFL_COVERAGE_ON()=__afl_coverage_on()";
  cc_params[cc_par_cnt++] = "-D__AFL_COVERAGE_OFF()=__afl_coverage_off()";
  cc_params[cc_par_cnt++] =
      "-D__AFL_COVERAGE_DISCARD()=__afl_coverage_discard()";
  cc_params[cc_par_cnt++] = "-D__AFL_COVERAGE_SKIP()=__afl_coverage_skip()";
  cc_params[cc_par_cnt++] =
      "-D__AFL_FUZZ_TESTCASE_BUF=(__afl_fuzz_ptr ? __afl_fuzz_ptr : "
      "__afl_fuzz_alt_ptr)";
  cc_params[cc_par_cnt++] =
      "-D__AFL_FUZZ_TESTCASE_LEN=(__afl_fuzz_ptr ? *__afl_fuzz_len : "
      "(*__afl_fuzz_len = read(0, __afl_fuzz_alt_ptr, 1048576)) == 0xffffffff "
      "? 0 : *__afl_fuzz_len)";

  cc_params[cc_par_cnt++] =
      "-D__AFL_LOOP(_A)="
      "({ static volatile char *_B __attribute__((used)); "
      " _B = (char*)\"" PERSIST_SIG
      "\"; "
#ifdef __APPLE__
      "__attribute__((visibility(\"default\"))) "
      "int _L(unsigned int) __asm__(\"___afl_persistent_loop\"); "
#else
      "__attribute__((visibility(\"default\"))) "
      "int _L(unsigned int) __asm__(\"__afl_persistent_loop\"); "
#endif                                                        /* ^__APPLE__ */
      "_L(_A); })";

  cc_params[cc_par_cnt++] =
      "-D__AFL_INIT()="
      "do { static volatile char *_A __attribute__((used)); "
      " _A = (char*)\"" DEFER_SIG
      "\"; "
#ifdef __APPLE__
      "__attribute__((visibility(\"default\"))) "
      "void _I(void) __asm__(\"___afl_manual_init\"); "
#else
      "__attribute__((visibility(\"default\"))) "
      "void _I(void) __asm__(\"__afl_manual_init\"); "
#endif                                                        /* ^__APPLE__ */
      "_I(); } while (0)";

  if (x_set) {

    cc_params[cc_par_cnt++] = "-x";
    cc_params[cc_par_cnt++] = "none";

  }

  // prevent unnecessary build errors
  if (compiler_mode != GCC_PLUGIN && compiler_mode != GCC) {

    cc_params[cc_par_cnt++] = "-Wno-unused-command-line-argument";

  }

  if (preprocessor_only || have_c || !non_dash) {

    /* In the preprocessor_only case (-E), we are not actually compiling at
       all but requesting the compiler to output preprocessed sources only.
       We must not add the runtime in this case because the compiler will
       simply output its binary content back on stdout, breaking any build
       systems that rely on a separate source preprocessing step. */
    cc_params[cc_par_cnt] = NULL;
    return;

  }

#ifndef __ANDROID__

  if (compiler_mode != GCC && compiler_mode != CLANG) {

    switch (bit_mode) {

      case 0:
        if (!shared_linking && !partial_linking && !wasm_linking)
          cc_params[cc_par_cnt++] =
              alloc_printf("%s/afl-compiler-rt.o", obj_path);
        if (lto_mode)
          cc_params[cc_par_cnt++] =
              alloc_printf("%s/afl-llvm-rt-lto.o", obj_path);
        break;

      case 32:
        if (!shared_linking && !partial_linking && !wasm_linking) {

          cc_params[cc_par_cnt++] =
              alloc_printf("%s/afl-compiler-rt-32.o", obj_path);
          if (access(cc_params[cc_par_cnt - 1], R_OK))
            FATAL("-m32 is not supported by your compiler");

        }

        if (lto_mode) {

          cc_params[cc_par_cnt++] =
              alloc_printf("%s/afl-llvm-rt-lto-32.o", obj_path);
          if (access(cc_params[cc_par_cnt - 1], R_OK))
            FATAL("-m32 is not supported by your compiler");

        }

        break;

      case 64:
        if (!shared_linking && !partial_linking && !wasm_linking) {

          cc_params[cc_par_cnt++] =
              alloc_printf("%s/afl-compiler-rt-64.o", obj_path);
          if (access(cc_params[cc_par_cnt - 1], R_OK))
            FATAL("-m64 is not supported by your compiler");

        }

        if (lto_mode) {

          cc_params[cc_par_cnt++] =
              alloc_printf("%s/afl-llvm-rt-lto-64.o", obj_path);
          if (access(cc_params[cc_par_cnt - 1], R_OK))
            FATAL("-m64 is not supported by your compiler");

        }

        break;

    }

  #if !defined(__APPLE__) && !defined(__sun)
    if (!shared_linking && !partial_linking && !wasm_linking)
      cc_params[cc_par_cnt++] =
          alloc_printf("-Wl,--dynamic-list=%s/dynamic_list.txt", obj_path);
  #endif

  #if defined(__APPLE__)
    if (shared_linking || partial_linking) {

      cc_params[cc_par_cnt++] = "-Wl,-U";
      cc_params[cc_par_cnt++] = "-Wl,___afl_area_ptr";
      cc_params[cc_par_cnt++] = "-Wl,-U";
      cc_params[cc_par_cnt++] = "-Wl,___sanitizer_cov_trace_pc_guard_init";

    }

  #endif

  }

  #if defined(USEMMAP) && !defined(__HAIKU__) && !__APPLE__
  cc_params[cc_par_cnt++] = "-lrt";
  #endif

#endif

  cc_params[cc_par_cnt] = NULL;

}

/* Main entry point */

int main(int argc, char **argv, char **envp) {

  int   i, passthrough = 0;
  char *callname = argv[0], *ptr = NULL;

  if (getenv("AFL_DEBUG")) {

    debug = 1;
    if (strcmp(getenv("AFL_DEBUG"), "0") == 0) unsetenv("AFL_DEBUG");

  } else if (getenv("AFL_QUIET"))

    be_quiet = 1;

  if (getenv("AFL_LLVM_INSTRUMENT_FILE") || getenv("AFL_LLVM_WHITELIST") ||
      getenv("AFL_LLVM_ALLOWLIST") || getenv("AFL_LLVM_DENYLIST") ||
      getenv("AFL_LLVM_BLOCKLIST")) {

    have_instr_env = 1;

  }

  if (getenv("AFL_PASSTHROUGH") || getenv("AFL_NOOPT")) {

    passthrough = 1;
    if (!debug) { be_quiet = 1; }

  }

  if ((ptr = strrchr(callname, '/')) != NULL) callname = ptr + 1;
  argvnull = (u8 *)argv[0];
  check_environment_vars(envp);

  if ((ptr = find_object("as", argv[0])) != NULL) {

    have_gcc = 1;
    ck_free(ptr);

  }

#if (LLVM_MAJOR >= 3)

  if ((ptr = find_object("SanitizerCoverageLTO.so", argv[0])) != NULL) {

    have_lto = 1;
    ck_free(ptr);

  }

  if ((ptr = find_object("cmplog-routines-pass.so", argv[0])) != NULL) {

    have_llvm = 1;
    ck_free(ptr);

  }

#endif

#ifdef __ANDROID__
  have_llvm = 1;
#endif

  if ((ptr = find_object("afl-gcc-pass.so", argv[0])) != NULL) {

    have_gcc_plugin = 1;
    ck_free(ptr);

  }

#if (LLVM_MAJOR >= 3)

  if (strncmp(callname, "afl-clang-fast", 14) == 0) {

    compiler_mode = LLVM;

  } else if (strncmp(callname, "afl-clang-lto", 13) == 0 ||

             strncmp(callname, "afl-lto", 7) == 0) {

    compiler_mode = LTO;

  } else

#endif
      if (strncmp(callname, "afl-gcc-fast", 12) == 0 ||

          strncmp(callname, "afl-g++-fast", 12) == 0) {

    compiler_mode = GCC_PLUGIN;

  } else if (strncmp(callname, "afl-gcc", 7) == 0 ||

             strncmp(callname, "afl-g++", 7) == 0) {

    compiler_mode = GCC;

  } else if (strcmp(callname, "afl-clang") == 0 ||

             strcmp(callname, "afl-clang++") == 0) {

    compiler_mode = CLANG;

  }

  if ((ptr = getenv("AFL_CC_COMPILER"))) {

    if (compiler_mode) {

      if (!be_quiet) {

        WARNF(
            "\"AFL_CC_COMPILER\" is set but a specific compiler was already "
            "selected by command line parameter or symlink, ignoring the "
            "environment variable!");

      }

    } else {

      if (strncasecmp(ptr, "LTO", 3) == 0) {

        compiler_mode = LTO;

      } else if (strncasecmp(ptr, "LLVM", 4) == 0) {

        compiler_mode = LLVM;

      } else if (strncasecmp(ptr, "GCC_P", 5) == 0 ||

                 strncasecmp(ptr, "GCC-P", 5) == 0 ||
                 strncasecmp(ptr, "GCCP", 4) == 0) {

        compiler_mode = GCC_PLUGIN;

      } else if (strcasecmp(ptr, "GCC") == 0) {

        compiler_mode = GCC;

      } else

        FATAL("Unknown AFL_CC_COMPILER mode: %s\n", ptr);

    }

  }

  if (strcmp(callname, "afl-clang") == 0 ||
      strcmp(callname, "afl-clang++") == 0) {

    clang_mode = 1;
    compiler_mode = CLANG;

    if (strcmp(callname, "afl-clang++") == 0) { plusplus_mode = 1; }

  }

  for (i = 1; i < argc; i++) {

    if (strncmp(argv[i], "--afl", 5) == 0) {

      if (!strcmp(argv[i], "--afl_noopt") || !strcmp(argv[i], "--afl-noopt")) {

        passthrough = 1;
        argv[i] = "-g";  // we have to overwrite it, -g is always good
        continue;

      }

      if (compiler_mode && !be_quiet) {

        WARNF(
            "--afl-... compiler mode supersedes the AFL_CC_COMPILER and "
            "symlink compiler selection!");

      }

      ptr = argv[i];
      ptr += 5;
      while (*ptr == '-')
        ptr++;

      if (strncasecmp(ptr, "LTO", 3) == 0) {

        compiler_mode = LTO;

      } else if (strncasecmp(ptr, "LLVM", 4) == 0) {

        compiler_mode = LLVM;

      } else if (strncasecmp(ptr, "PCGUARD", 7) == 0 ||

                 strncasecmp(ptr, "PC-GUARD", 8) == 0) {

        compiler_mode = LLVM;
        instrument_mode = INSTRUMENT_PCGUARD;

      } else if (strcasecmp(ptr, "INSTRIM") == 0 ||

                 strcasecmp(ptr, "CFG") == 0) {

        FATAL(
            "InsTrim instrumentation was removed. Use a modern LLVM and "
            "PCGUARD (default in afl-cc).\n");

      } else if (strcasecmp(ptr, "AFL") == 0 ||

                 strcasecmp(ptr, "CLASSIC") == 0) {

        compiler_mode = LLVM;
        instrument_mode = INSTRUMENT_CLASSIC;

      } else if (strcasecmp(ptr, "LLVMNATIVE") == 0 ||

                 strcasecmp(ptr, "NATIVE") == 0 ||
                 strcasecmp(ptr, "LLVM-NATIVE") == 0) {

        compiler_mode = LLVM;
        instrument_mode = INSTRUMENT_LLVMNATIVE;

      } else if (strncasecmp(ptr, "GCC_P", 5) == 0 ||

                 strncasecmp(ptr, "GCC-P", 5) == 0 ||
                 strncasecmp(ptr, "GCCP", 4) == 0) {

        compiler_mode = GCC_PLUGIN;

      } else if (strcasecmp(ptr, "GCC") == 0) {

        compiler_mode = GCC;

      } else if (strncasecmp(ptr, "CLANG", 5) == 0) {

        compiler_mode = CLANG;

      } else

        FATAL("Unknown --afl-... compiler mode: %s\n", argv[i]);

    }

  }

  if (strlen(callname) > 2 &&
      (strncmp(callname + strlen(callname) - 2, "++", 2) == 0 ||
       strstr(callname, "-g++") != NULL))
    plusplus_mode = 1;

  if (getenv("USE_TRACE_PC") || getenv("AFL_USE_TRACE_PC") ||
      getenv("AFL_LLVM_USE_TRACE_PC") || getenv("AFL_TRACE_PC")) {

    if (instrument_mode == 0)
      instrument_mode = INSTRUMENT_PCGUARD;
    else if (instrument_mode != INSTRUMENT_PCGUARD)
      FATAL("you cannot set AFL_LLVM_INSTRUMENT and AFL_TRACE_PC together");

  }

  if (have_instr_env && getenv("AFL_DONT_OPTIMIZE") && !be_quiet) {

    WARNF(
        "AFL_LLVM_ALLOWLIST/DENYLIST and AFL_DONT_OPTIMIZE cannot be combined "
        "for file matching, only function matching!");

  }

  if (getenv("AFL_LLVM_INSTRIM") || getenv("INSTRIM") ||
      getenv("INSTRIM_LIB")) {

    FATAL(
        "InsTrim instrumentation was removed. Use a modern LLVM and PCGUARD "
        "(default in afl-cc).\n");

  }

  if (getenv("AFL_LLVM_CTX")) instrument_opt_mode |= INSTRUMENT_OPT_CTX;
  if (getenv("AFL_LLVM_CALLER")) instrument_opt_mode |= INSTRUMENT_OPT_CALLER;

  if (getenv("AFL_LLVM_NGRAM_SIZE")) {

    instrument_opt_mode |= INSTRUMENT_OPT_NGRAM;
    ngram_size = atoi(getenv("AFL_LLVM_NGRAM_SIZE"));
    if (ngram_size < 2 || ngram_size > NGRAM_SIZE_MAX)
      FATAL(
          "NGRAM instrumentation mode must be between 2 and NGRAM_SIZE_MAX "
          "(%u)",
          NGRAM_SIZE_MAX);

  }

  if (getenv("AFL_LLVM_CTX_K")) {

    ctx_k = atoi(getenv("AFL_LLVM_CTX_K"));
    if (ctx_k < 1 || ctx_k > CTX_MAX_K)
      FATAL("K-CTX instrumentation mode must be between 1 and CTX_MAX_K (%u)",
            CTX_MAX_K);
    if (ctx_k == 1) {

      setenv("AFL_LLVM_CALLER", "1", 1);
      unsetenv("AFL_LLVM_CTX_K");
      instrument_opt_mode |= INSTRUMENT_OPT_CALLER;

    } else {

      instrument_opt_mode |= INSTRUMENT_OPT_CTX_K;

    }

  }

  if (getenv("AFL_LLVM_INSTRUMENT")) {

    u8 *ptr2 = strtok(getenv("AFL_LLVM_INSTRUMENT"), ":,;");

    while (ptr2) {

      if (strncasecmp(ptr2, "afl", strlen("afl")) == 0 ||
          strncasecmp(ptr2, "classic", strlen("classic")) == 0) {

        if (instrument_mode == INSTRUMENT_LTO) {

          instrument_mode = INSTRUMENT_CLASSIC;
          lto_mode = 1;

        } else if (!instrument_mode || instrument_mode == INSTRUMENT_AFL)

          instrument_mode = INSTRUMENT_AFL;
        else
          FATAL("main instrumentation mode already set with %s",
                instrument_mode_string[instrument_mode]);

      }

      if (strncasecmp(ptr2, "pc-guard", strlen("pc-guard")) == 0 ||
          strncasecmp(ptr2, "pcguard", strlen("pcguard")) == 0) {

        if (!instrument_mode || instrument_mode == INSTRUMENT_PCGUARD)
          instrument_mode = INSTRUMENT_PCGUARD;
        else
          FATAL("main instrumentation mode already set with %s",
                instrument_mode_string[instrument_mode]);

      }

      if (strncasecmp(ptr2, "llvmnative", strlen("llvmnative")) == 0 ||
          strncasecmp(ptr2, "llvm-native", strlen("llvm-native")) == 0) {

        if (!instrument_mode || instrument_mode == INSTRUMENT_LLVMNATIVE)
          instrument_mode = INSTRUMENT_LLVMNATIVE;
        else
          FATAL("main instrumentation mode already set with %s",
                instrument_mode_string[instrument_mode]);

      }

      if (strncasecmp(ptr2, "cfg", strlen("cfg")) == 0 ||
          strncasecmp(ptr2, "instrim", strlen("instrim")) == 0) {

        FATAL(
            "InsTrim instrumentation was removed. Use a modern LLVM and "
            "PCGUARD (default in afl-cc).\n");

      }

      if (strncasecmp(ptr2, "lto", strlen("lto")) == 0) {

        lto_mode = 1;
        if (!instrument_mode || instrument_mode == INSTRUMENT_LTO)
          instrument_mode = INSTRUMENT_LTO;
        else
          FATAL("main instrumentation mode already set with %s",
                instrument_mode_string[instrument_mode]);

      }

      if (strcasecmp(ptr2, "gcc") == 0) {

        if (!instrument_mode || instrument_mode == INSTRUMENT_GCC)
          instrument_mode = INSTRUMENT_GCC;
        else if (instrument_mode != INSTRUMENT_GCC)
          FATAL("main instrumentation mode already set with %s",
                instrument_mode_string[instrument_mode]);
        compiler_mode = GCC;

      }

      if (strcasecmp(ptr2, "clang") == 0) {

        if (!instrument_mode || instrument_mode == INSTRUMENT_CLANG)
          instrument_mode = INSTRUMENT_CLANG;
        else if (instrument_mode != INSTRUMENT_CLANG)
          FATAL("main instrumentation mode already set with %s",
                instrument_mode_string[instrument_mode]);
        compiler_mode = CLANG;

      }

      if (strncasecmp(ptr2, "ctx-", strlen("ctx-")) == 0 ||
          strncasecmp(ptr2, "kctx-", strlen("c-ctx-")) == 0 ||
          strncasecmp(ptr2, "k-ctx-", strlen("k-ctx-")) == 0) {

        u8 *ptr3 = ptr2;
        while (*ptr3 && (*ptr3 < '0' || *ptr3 > '9'))
          ptr3++;

        if (!*ptr3) {

          if ((ptr3 = getenv("AFL_LLVM_CTX_K")) == NULL)
            FATAL(
                "you must set the K-CTX K with (e.g. for value 2) "
                "AFL_LLVM_INSTRUMENT=ctx-2");

        }

        ctx_k = atoi(ptr3);
        if (ctx_k < 1 || ctx_k > CTX_MAX_K)
          FATAL(
              "K-CTX instrumentation option must be between 1 and CTX_MAX_K "
              "(%u)",
              CTX_MAX_K);

        if (ctx_k == 1) {

          instrument_opt_mode |= INSTRUMENT_OPT_CALLER;
          setenv("AFL_LLVM_CALLER", "1", 1);
          unsetenv("AFL_LLVM_CTX_K");

        } else {

          instrument_opt_mode |= (INSTRUMENT_OPT_CTX_K);
          u8 *ptr4 = alloc_printf("%u", ctx_k);
          setenv("AFL_LLVM_CTX_K", ptr4, 1);

        }

      }

      if (strcasecmp(ptr2, "ctx") == 0) {

        instrument_opt_mode |= INSTRUMENT_OPT_CTX;
        setenv("AFL_LLVM_CTX", "1", 1);

      }

      if (strncasecmp(ptr2, "caller", strlen("caller")) == 0) {

        instrument_opt_mode |= INSTRUMENT_OPT_CALLER;
        setenv("AFL_LLVM_CALLER", "1", 1);

      }

      if (strncasecmp(ptr2, "ngram", strlen("ngram")) == 0) {

        u8 *ptr3 = ptr2 + strlen("ngram");
        while (*ptr3 && (*ptr3 < '0' || *ptr3 > '9'))
          ptr3++;

        if (!*ptr3) {

          if ((ptr3 = getenv("AFL_LLVM_NGRAM_SIZE")) == NULL)
            FATAL(
                "you must set the NGRAM size with (e.g. for value 2) "
                "AFL_LLVM_INSTRUMENT=ngram-2");

        }

        ngram_size = atoi(ptr3);
        if (ngram_size < 2 || ngram_size > NGRAM_SIZE_MAX)
          FATAL(
              "NGRAM instrumentation option must be between 2 and "
              "NGRAM_SIZE_MAX (%u)",
              NGRAM_SIZE_MAX);
        instrument_opt_mode |= (INSTRUMENT_OPT_NGRAM);
        u8 *ptr4 = alloc_printf("%u", ngram_size);
        setenv("AFL_LLVM_NGRAM_SIZE", ptr4, 1);

      }

      ptr2 = strtok(NULL, ":,;");

    }

  }

  if ((instrument_opt_mode & INSTRUMENT_OPT_CTX) &&
      (instrument_opt_mode & INSTRUMENT_OPT_CALLER)) {

    FATAL("you cannot set CTX and CALLER together");

  }

  if ((instrument_opt_mode & INSTRUMENT_OPT_CTX) &&
      (instrument_opt_mode & INSTRUMENT_OPT_CTX_K)) {

    FATAL("you cannot set CTX and K-CTX together");

  }

  if ((instrument_opt_mode & INSTRUMENT_OPT_CALLER) &&
      (instrument_opt_mode & INSTRUMENT_OPT_CTX_K)) {

    FATAL("you cannot set CALLER and K-CTX together");

  }

  if (instrument_opt_mode && instrument_mode == INSTRUMENT_DEFAULT &&
      (compiler_mode == LLVM || compiler_mode == UNSET)) {

    instrument_mode = INSTRUMENT_CLASSIC;
    compiler_mode = LLVM;

  }

  if (!compiler_mode) {

    // lto is not a default because outside of afl-cc RANLIB and AR have to
    // be set to llvm versions so this would work
    if (have_llvm)
      compiler_mode = LLVM;
    else if (have_gcc_plugin)
      compiler_mode = GCC_PLUGIN;
    else if (have_gcc)
#ifdef __APPLE__
      // on OSX clang masquerades as GCC
      compiler_mode = CLANG;
#else
      compiler_mode = GCC;
#endif
    else if (have_lto)
      compiler_mode = LTO;
    else
      FATAL("no compiler mode available");

  }

  if (compiler_mode == GCC) {

    if (clang_mode) {

      instrument_mode = INSTRUMENT_CLANG;

    } else {

      instrument_mode = INSTRUMENT_GCC;

    }

  }

  if (compiler_mode == CLANG) {

    instrument_mode = INSTRUMENT_CLANG;
    setenv(CLANG_ENV_VAR, "1", 1);  // used by afl-as

  }

  if (argc < 2 || strncmp(argv[1], "-h", 2) == 0) {

    printf("afl-cc" VERSION
           " by Michal Zalewski, Laszlo Szekeres, Marc Heuse\n");

    SAYF(
        "\n"
        "afl-cc/afl-c++ [options]\n"
        "\n"
        "This is a helper application for afl-fuzz. It serves as a drop-in "
        "replacement\n"
        "for gcc and clang, letting you recompile third-party code with the "
        "required\n"
        "runtime instrumentation. A common use pattern would be one of the "
        "following:\n\n"

        "  CC=afl-cc CXX=afl-c++ ./configure --disable-shared\n"
        "  cmake -DCMAKE_C_COMPILERC=afl-cc -DCMAKE_CXX_COMPILER=afl-c++ .\n"
        "  CC=afl-cc CXX=afl-c++ meson\n\n");

    SAYF(
        "                                       |------------- FEATURES "
        "-------------|\n"
        "MODES:                                  NCC PERSIST DICT   LAF "
        "CMPLOG SELECT\n"
        "  [LTO] llvm LTO:          %s%s\n"
        "      PCGUARD              DEFAULT      yes yes     yes    yes yes "
        "   yes\n"
        "      CLASSIC                           yes yes     yes    yes yes "
        "   yes\n"
        "  [LLVM] llvm:             %s%s\n"
        "      PCGUARD              %s      yes yes     module yes yes    "
        "yes\n"
        "      CLASSIC              %s      no  yes     module yes yes    "
        "yes\n"
        "        - NORMAL\n"
        "        - CALLER\n"
        "        - CTX\n"
        "        - NGRAM-{2-16}\n"
        "  [GCC_PLUGIN] gcc plugin: %s%s\n"
        "      CLASSIC              DEFAULT      no  yes     no     no  no     "
        "yes\n"
        "  [GCC/CLANG] simple gcc/clang: %s%s\n"
        "      CLASSIC              DEFAULT      no  no      no     no  no     "
        "no\n\n",
        have_lto ? "AVAILABLE" : "unavailable!",
        compiler_mode == LTO ? " [SELECTED]" : "",
        have_llvm ? "AVAILABLE" : "unavailable!",
        compiler_mode == LLVM ? " [SELECTED]" : "",
        LLVM_MAJOR >= 7 ? "DEFAULT" : "       ",
        LLVM_MAJOR >= 7 ? "       " : "DEFAULT",
        have_gcc_plugin ? "AVAILABLE" : "unavailable!",
        compiler_mode == GCC_PLUGIN ? " [SELECTED]" : "",
        have_gcc ? "AVAILABLE" : "unavailable!",
        (compiler_mode == GCC || compiler_mode == CLANG) ? " [SELECTED]" : "");

    SAYF(
        "Modes:\n"
        "  To select the compiler mode use a symlink version (e.g. "
        "afl-clang-fast), set\n"
        "  the environment variable AFL_CC_COMPILER to a mode (e.g. LLVM) or "
        "use the\n"
        "  command line parameter --afl-MODE (e.g. --afl-llvm). If none is "
        "selected,\n"
        "  afl-cc will select the best available (LLVM -> GCC_PLUGIN -> GCC).\n"
        "  The best is LTO but it often needs RANLIB and AR settings outside "
        "of afl-cc.\n\n");

#if LLVM_MAJOR > 10 || (LLVM_MAJOR == 10 && LLVM_MINOR > 0)
  #define NATIVE_MSG                                                   \
    "  LLVM-NATIVE:  use llvm's native PCGUARD instrumentation (less " \
    "performant)\n"
#else
  #define NATIVE_MSG ""
#endif

    SAYF(
        "Sub-Modes: (set via env AFL_LLVM_INSTRUMENT, afl-cc selects the best "
        "available)\n"
        "  PCGUARD: Dominator tree instrumentation (best!) (README.llvm.md)\n"

        NATIVE_MSG

        "  CLASSIC: decision target instrumentation (README.llvm.md)\n"
        "  CALLER:  CLASSIC + single callee context "
        "(instrumentation/README.ctx.md)\n"
        "  CTX:     CLASSIC + full callee context "
        "(instrumentation/README.ctx.md)\n"
        "  NGRAM-x: CLASSIC + previous path "
        "((instrumentation/README.ngram.md)\n\n");

#undef NATIVE_MSG

    SAYF(
        "Features: (see documentation links)\n"
        "  NCC:    non-colliding coverage [automatic] (that is an amazing "
        "thing!)\n"
        "          (instrumentation/README.lto.md)\n"
        "  PERSIST: persistent mode support [code] (huge speed increase!)\n"
        "          (instrumentation/README.persistent_mode.md)\n"
        "  DICT:   dictionary in the target [yes=automatic or llvm module "
        "pass]\n"
        "          (instrumentation/README.lto.md + "
        "instrumentation/README.llvm.md)\n"
        "  LAF:    comparison splitting [env] "
        "(instrumentation/README.laf-intel.md)\n"
        "  CMPLOG: input2state exploration [env] "
        "(instrumentation/README.cmplog.md)\n"
        "  SELECT: selective instrumentation (allow/deny) on filename or "
        "function [env]\n"
        "          (instrumentation/README.instrument_list.md)\n\n");

    if (argc < 2 || strncmp(argv[1], "-hh", 3)) {

      SAYF(
          "To see all environment variables for the configuration of afl-cc "
          "use \"-hh\".\n");

    } else {

      SAYF(
          "Environment variables used:\n"
          "  AFL_CC: path to the C compiler to use\n"
          "  AFL_CXX: path to the C++ compiler to use\n"
          "  AFL_DEBUG: enable developer debugging output\n"
          "  AFL_DONT_OPTIMIZE: disable optimization instead of -O3\n"
          "  AFL_NO_BUILTIN: no builtins for string compare functions (for "
          "libtokencap.so)\n"
          "  AFL_NOOP: behave like a normal compiler (to pass configure "
          "tests)\n"
          "  AFL_PATH: path to instrumenting pass and runtime  "
          "(afl-compiler-rt.*o)\n"
          "  AFL_IGNORE_UNKNOWN_ENVS: don't warn on unknown env vars\n"
          "  AFL_INST_RATIO: percentage of branches to instrument\n"
          "  AFL_QUIET: suppress verbose output\n"
          "  AFL_HARDEN: adds code hardening to catch memory bugs\n"
          "  AFL_USE_ASAN: activate address sanitizer\n"
          "  AFL_USE_CFISAN: activate control flow sanitizer\n"
          "  AFL_USE_MSAN: activate memory sanitizer\n"
          "  AFL_USE_UBSAN: activate undefined behaviour sanitizer\n"
          "  AFL_USE_TSAN: activate thread sanitizer\n"
          "  AFL_USE_LSAN: activate leak-checker sanitizer\n");

      if (have_gcc_plugin)
        SAYF(
            "\nGCC Plugin-specific environment variables:\n"
            "  AFL_GCC_OUT_OF_LINE: disable inlined instrumentation\n"
            "  AFL_GCC_SKIP_NEVERZERO: do not skip zero on trace counters\n"
            "  AFL_GCC_INSTRUMENT_FILE: enable selective instrumentation by "
            "filename\n");

#if LLVM_MAJOR >= 9
  #define COUNTER_BEHAVIOUR \
    "  AFL_LLVM_SKIP_NEVERZERO: do not skip zero on trace counters\n"
#else
  #define COUNTER_BEHAVIOUR \
    "  AFL_LLVM_NOT_ZERO: use cycling trace counters that skip zero\n"
#endif
      if (have_llvm)
        SAYF(
            "\nLLVM/LTO/afl-clang-fast/afl-clang-lto specific environment "
            "variables:\n"
            "  AFL_LLVM_THREADSAFE_INST: instrument with thread safe counters, "
            "disables neverzero\n"

            COUNTER_BEHAVIOUR

            "  AFL_LLVM_DICT2FILE: generate an afl dictionary based on found "
            "comparisons\n"
            "  AFL_LLVM_LAF_ALL: enables all LAF splits/transforms\n"
            "  AFL_LLVM_LAF_SPLIT_COMPARES: enable cascaded comparisons\n"
            "  AFL_LLVM_LAF_SPLIT_COMPARES_BITW: size limit (default 8)\n"
            "  AFL_LLVM_LAF_SPLIT_SWITCHES: cascaded comparisons on switches\n"
            "  AFL_LLVM_LAF_SPLIT_FLOATS: cascaded comparisons on floats\n"
            "  AFL_LLVM_LAF_TRANSFORM_COMPARES: cascade comparisons for string "
            "functions\n"
            "  AFL_LLVM_ALLOWLIST/AFL_LLVM_DENYLIST: enable "
            "instrument allow/\n"
            "    deny listing (selective instrumentation)\n");

      if (have_llvm)
        SAYF(
            "  AFL_LLVM_CMPLOG: log operands of comparisons (RedQueen "
            "mutator)\n"
            "  AFL_LLVM_INSTRUMENT: set instrumentation mode:\n"
            "    CLASSIC, PCGUARD, LTO, GCC, CLANG, CALLER, CTX, NGRAM-2 "
            "..-16\n"
            " You can also use the old environment variables instead:\n"
            "  AFL_LLVM_USE_TRACE_PC: use LLVM trace-pc-guard instrumentation\n"
            "  AFL_LLVM_CALLER: use single context sensitive coverage (for "
            "CLASSIC)\n"
            "  AFL_LLVM_CTX: use full context sensitive coverage (for "
            "CLASSIC)\n"
            "  AFL_LLVM_NGRAM_SIZE: use ngram prev_loc count coverage (for "
            "CLASSIC)\n");

#ifdef AFL_CLANG_FLTO
      if (have_lto)
        SAYF(
            "\nLTO/afl-clang-lto specific environment variables:\n"
            "  AFL_LLVM_MAP_ADDR: use a fixed coverage map address (speed), "
            "e.g. "
            "0x10000\n"
            "  AFL_LLVM_DOCUMENT_IDS: write all edge IDs and the corresponding "
            "functions\n"
            "    into this file\n"
            "  AFL_LLVM_LTO_DONTWRITEID: don't write the highest ID used to a "
            "global var\n"
            "  AFL_LLVM_LTO_STARTID: from which ID to start counting from for "
            "a "
            "bb\n"
            "  AFL_REAL_LD: use this lld linker instead of the compiled in "
            "path\n"
            "If anything fails - be sure to read README.lto.md!\n");
#endif

      SAYF(
          "\nYou can supply --afl-noopt to not instrument, like AFL_NOOPT. "
          "(this is helpful\n"
          "in some build systems if you do not want to instrument "
          "everything.\n");

    }

    SAYF(
        "\nFor any information on the available instrumentations and options "
        "please \n"
        "consult the README.md, especially section 3.1 about instrumenting "
        "targets.\n\n");

#if (LLVM_MAJOR >= 3)
    if (have_lto)
      SAYF("afl-cc LTO with ld=%s %s\n", AFL_REAL_LD, AFL_CLANG_FLTO);
    if (have_llvm)
      SAYF("afl-cc LLVM version %d using the binary path \"%s\".\n", LLVM_MAJOR,
           LLVM_BINDIR);
#endif

#ifdef USEMMAP
  #if !defined(__HAIKU__)
    SAYF("Compiled with shm_open support.\n");
  #else
    SAYF("Compiled with shm_open support (adds -lrt when linking).\n");
  #endif
#else
    SAYF("Compiled with shmat support.\n");
#endif
    SAYF("\n");

    SAYF(
        "Do not be overwhelmed :) afl-cc uses good defaults if no options are "
        "selected.\n"
        "Read the documentation for FEATURES though, all are good but few are "
        "defaults.\n"
        "Recommended is afl-clang-lto with AFL_LLVM_CMPLOG or afl-clang-fast "
        "with\n"
        "AFL_LLVM_CMPLOG and AFL_LLVM_DICT2FILE.\n\n");

    exit(1);

  }

  if (compiler_mode == LTO) {

    if (instrument_mode == 0 || instrument_mode == INSTRUMENT_LTO ||
        instrument_mode == INSTRUMENT_CFG ||
        instrument_mode == INSTRUMENT_PCGUARD) {

      lto_mode = 1;
      // force CFG
      // if (!instrument_mode) {

      instrument_mode = INSTRUMENT_PCGUARD;
      // ptr = instrument_mode_string[instrument_mode];
      // }

    } else if (instrument_mode == INSTRUMENT_CLASSIC) {

      lto_mode = 1;

    } else {

      if (!be_quiet) {

        WARNF("afl-clang-lto called with mode %s, using that mode instead",
              instrument_mode_string[instrument_mode]);

      }

    }

  }

  if (instrument_mode == 0 && compiler_mode < GCC_PLUGIN) {

#if LLVM_MAJOR >= 7
  #if LLVM_MAJOR < 11 && (LLVM_MAJOR < 10 || LLVM_MINOR < 1)
    if (have_instr_env) {

      instrument_mode = INSTRUMENT_AFL;
      if (!be_quiet) {

        WARNF(
            "Switching to classic instrumentation because "
            "AFL_LLVM_ALLOWLIST/DENYLIST does not work with PCGUARD < 10.0.1.");

      }

    } else

  #endif
      instrument_mode = INSTRUMENT_PCGUARD;

#else
    instrument_mode = INSTRUMENT_AFL;
#endif

  }

  if (instrument_opt_mode && compiler_mode != LLVM)
    FATAL("CTX, CALLER and NGRAM can only be used in LLVM mode");

  if (!instrument_opt_mode) {

    if (lto_mode && instrument_mode == INSTRUMENT_CFG)
      instrument_mode = INSTRUMENT_PCGUARD;
    ptr = instrument_mode_string[instrument_mode];

  } else {

    char *ptr2 = alloc_printf(" + NGRAM-%u", ngram_size);
    char *ptr3 = alloc_printf(" + K-CTX-%u", ctx_k);

    ptr = alloc_printf(
        "%s%s%s%s%s", instrument_mode_string[instrument_mode],
        (instrument_opt_mode & INSTRUMENT_OPT_CTX) ? " + CTX" : "",
        (instrument_opt_mode & INSTRUMENT_OPT_CALLER) ? " + CALLER" : "",
        (instrument_opt_mode & INSTRUMENT_OPT_NGRAM) ? ptr2 : "",
        (instrument_opt_mode & INSTRUMENT_OPT_CTX_K) ? ptr3 : "");

    ck_free(ptr2);
    ck_free(ptr3);

  }

#ifndef AFL_CLANG_FLTO
  if (lto_mode)
    FATAL(
        "instrumentation mode LTO specified but LLVM support not available "
        "(requires LLVM 11 or higher)");
#endif

  if (instrument_opt_mode && instrument_mode != INSTRUMENT_CLASSIC)
    FATAL(
        "CALLER, CTX and NGRAM instrumentation options can only be used with "
        "the LLVM CLASSIC instrumentation mode.");

  if (getenv("AFL_LLVM_SKIP_NEVERZERO") && getenv("AFL_LLVM_NOT_ZERO"))
    FATAL(
        "AFL_LLVM_NOT_ZERO and AFL_LLVM_SKIP_NEVERZERO can not be set "
        "together");

#if LLVM_MAJOR < 11 && (LLVM_MAJOR < 10 || LLVM_MINOR < 1)
  if (instrument_mode == INSTRUMENT_PCGUARD && have_instr_env) {

    FATAL(
        "Instrumentation type PCGUARD does not support "
        "AFL_LLVM_ALLOWLIST/DENYLIST! Use LLVM 10.0.1+ instead.");

  }

#endif

  u8 *ptr2;

  if ((ptr2 = getenv("AFL_LLVM_DICT2FILE")) != NULL && *ptr2 != '/')
    FATAL("AFL_LLVM_DICT2FILE must be set to an absolute file path");

  if ((isatty(2) && !be_quiet) || debug) {

    SAYF(cCYA
         "afl-cc" VERSION cRST
         " by Michal Zalewski, Laszlo Szekeres, Marc Heuse - mode: %s-%s\n",
         compiler_mode_string[compiler_mode], ptr);

  }

  if (!be_quiet && (compiler_mode == GCC || compiler_mode == CLANG)) {

    WARNF(
        "You are using outdated instrumentation, install LLVM and/or "
        "gcc-plugin and use afl-clang-fast/afl-clang-lto/afl-gcc-fast "
        "instead!");

  }

  if (debug) {

    DEBUGF("cd '%s';", getthecwd());
    for (i = 0; i < argc; i++)
      SAYF(" '%s'", argv[i]);
    SAYF("\n");
    fflush(stdout);
    fflush(stderr);

  }

  if (getenv("AFL_LLVM_LAF_ALL")) {

    setenv("AFL_LLVM_LAF_SPLIT_SWITCHES", "1", 1);
    setenv("AFL_LLVM_LAF_SPLIT_COMPARES", "1", 1);
    setenv("AFL_LLVM_LAF_SPLIT_FLOATS", "1", 1);
    setenv("AFL_LLVM_LAF_TRANSFORM_COMPARES", "1", 1);

  }

  cmplog_mode = getenv("AFL_CMPLOG") || getenv("AFL_LLVM_CMPLOG");
  if (!be_quiet && cmplog_mode)
    printf("CmpLog mode by <andreafioraldi@gmail.com>\n");

#if !defined(__ANDROID__) && !defined(ANDROID)
  ptr = find_object("afl-compiler-rt.o", argv[0]);

  if (!ptr) {

    FATAL(
        "Unable to find 'afl-compiler-rt.o'. Please set the AFL_PATH "
        "environment variable.");

  }

  if (debug) { DEBUGF("rt=%s obj_path=%s\n", ptr, obj_path); }

  ck_free(ptr);
#endif

  edit_params(argc, argv, envp);

  if (debug) {

    DEBUGF("cd '%s';", getthecwd());
    for (i = 0; i < (s32)cc_par_cnt; i++)
      SAYF(" '%s'", cc_params[i]);
    SAYF("\n");
    fflush(stdout);
    fflush(stderr);

  }

  if (passthrough) {

    argv[0] = cc_params[0];
    execvp(cc_params[0], (char **)argv);

  } else {

    execvp(cc_params[0], (char **)cc_params);

  }

  FATAL("Oops, failed to execute '%s' - check your PATH", cc_params[0]);

  return 0;

}
<|MERGE_RESOLUTION|>--- conflicted
+++ resolved
@@ -462,20 +462,18 @@
 
       } else {
 
-<<<<<<< HEAD
 #if LLVM_MAJOR >= 11                                /* use new pass manager */
         cc_params[cc_par_cnt++] = "-fexperimental-new-pass-manager";
         cc_params[cc_par_cnt++] =
             alloc_printf("-fpass-plugin=%s/split-switches-pass.so", obj_path);
 #else
-=======
->>>>>>> 1a65df2b
         cc_params[cc_par_cnt++] = "-Xclang";
         cc_params[cc_par_cnt++] = "-load";
         cc_params[cc_par_cnt++] = "-Xclang";
         cc_params[cc_par_cnt++] =
             alloc_printf("%s/split-switches-pass.so", obj_path);
-
+#endif
+        
       }
 
     }
@@ -490,20 +488,18 @@
 
       } else {
 
-<<<<<<< HEAD
 #if LLVM_MAJOR >= 11                                /* use new pass manager */
         cc_params[cc_par_cnt++] = "-fexperimental-new-pass-manager";
         cc_params[cc_par_cnt++] = alloc_printf(
             "-fpass-plugin=%s/compare-transform-pass.so", obj_path);
 #else
-=======
->>>>>>> 1a65df2b
         cc_params[cc_par_cnt++] = "-Xclang";
         cc_params[cc_par_cnt++] = "-load";
         cc_params[cc_par_cnt++] = "-Xclang";
         cc_params[cc_par_cnt++] =
             alloc_printf("%s/compare-transform-pass.so", obj_path);
-
+#endif
+        
       }
 
     }
@@ -564,15 +560,10 @@
 
     }
 
-<<<<<<< HEAD
-#if LLVM_MAJOR == 13  // TODO: set to 14 when done FIXME
-    // Use the old pass manager in LLVM 13 which the afl++ passes still use.
-=======
-#if LLVM_MAJOR >= 13
-    // Use the old pass manager in LLVM 14 which the afl++ passes still use.
->>>>>>> 1a65df2b
-    cc_params[cc_par_cnt++] = "-flegacy-pass-manager";
-#endif
+//#if LLVM_MAJOR >= 13
+//    // Use the old pass manager in LLVM 14 which the afl++ passes still use.
+//    cc_params[cc_par_cnt++] = "-flegacy-pass-manager";
+//#endif
 
     if (lto_mode && !have_c) {
 
@@ -683,14 +674,14 @@
 
       } else {
 
-<<<<<<< HEAD
 #if LLVM_MAJOR >= 11
         cc_params[cc_par_cnt++] = "-fexperimental-new-pass-manager";
         cc_params[cc_par_cnt++] = alloc_printf(
             "-fpass-plugin=%s/cmplog-instructions-pass.so", obj_path);
+        cc_params[cc_par_cnt++] = "-fexperimental-new-pass-manager";
+        cc_params[cc_par_cnt++] = alloc_printf(
+            "-fpass-plugin=%s/cmplog-routines-pass.so", obj_path);
 #else
-=======
->>>>>>> 1a65df2b
         cc_params[cc_par_cnt++] = "-Xclang";
         cc_params[cc_par_cnt++] = "-load";
         cc_params[cc_par_cnt++] = "-Xclang";
@@ -702,7 +693,8 @@
         cc_params[cc_par_cnt++] = "-Xclang";
         cc_params[cc_par_cnt++] =
             alloc_printf("%s/cmplog-routines-pass.so", obj_path);
-
+#endif
+        
       }
 
     }
