/*
   american fuzzy lop++ - forkserver code
   --------------------------------------

   Originally written by Michal Zalewski

   Forkserver design by Jann Horn <jannhorn@googlemail.com>

   Now maintained by Marc Heuse <mh@mh-sec.de>,
                        Heiko Eißfeldt <heiko.eissfeldt@hexco.de> and
                        Andrea Fioraldi <andreafioraldi@gmail.com> and
                        Dominik Maier <mail@dmnk.co>


   Copyright 2016, 2017 Google Inc. All rights reserved.
   Copyright 2019-2020 AFLplusplus Project. All rights reserved.

   Licensed under the Apache License, Version 2.0 (the "License");
   you may not use this file except in compliance with the License.
   You may obtain a copy of the License at:

     http://www.apache.org/licenses/LICENSE-2.0

   Shared code that implements a forkserver. This is used by the fuzzer
   as well the other components like afl-tmin.

 */

#include "config.h"
#include "types.h"
#include "debug.h"
#include "common.h"
#include "list.h"
#include "forkserver.h"
#include "hash.h"

#include <stdio.h>
#include <unistd.h>
#include <stdlib.h>
#include <string.h>
#include <time.h>
#include <errno.h>
#include <signal.h>
#include <fcntl.h>
#include <sys/time.h>
#include <sys/wait.h>
#include <sys/resource.h>
#include <sys/select.h>
#include <sys/stat.h>

/**
 * The correct fds for reading and writing pipes
 */

/* Describe integer as memory size. */

static list_t fsrv_list = {.element_prealloc_count = 0};

static void fsrv_exec_child(afl_forkserver_t *fsrv, char **argv) {

  if (fsrv->qemu_mode) { setenv("AFL_DISABLE_LLVM_INSTRUMENTATION", "1", 0); }

  execv(fsrv->target_path, argv);

  WARNF("Execv failed in forkserver.");

}

/* Initializes the struct */

void afl_fsrv_init(afl_forkserver_t *fsrv) {

  // this structure needs default so we initialize it if this was not done
  // already
  fsrv->out_fd = -1;
  fsrv->out_dir_fd = -1;
  fsrv->dev_null_fd = -1;
  fsrv->dev_urandom_fd = -1;
  fsrv->fsrv_st_fd = -1;
  fsrv->fsrv_ctl_fd = -1;
  fsrv->named_pipe_dir = NULL;
  fsrv->st_pipe_path = NULL;
  fsrv->ctl_pipe_path = NULL;

  /* Settings */
  fsrv->use_stdin = true;
  fsrv->no_unlink = false;
  fsrv->exec_tmout = EXEC_TIMEOUT;
  fsrv->init_tmout = EXEC_TIMEOUT * FORK_WAIT_MULT;
  fsrv->mem_limit = MEM_LIMIT;
  fsrv->out_file = NULL;
  fsrv->kill_signal = SIGKILL;

  /* exec related stuff */
  fsrv->child_pid = -1;
  fsrv->map_size = get_map_size();
  fsrv->use_fauxsrv = false;
  fsrv->last_run_timed_out = false;
  fsrv->debug = false;
  fsrv->uses_crash_exitcode = false;
  fsrv->uses_asan = false;

  fsrv->init_child_func = fsrv_exec_child;
  list_append(&fsrv_list, fsrv);

}

/* Initialize a new forkserver instance, duplicating "global" settings */
void afl_fsrv_init_dup(afl_forkserver_t *fsrv_to, afl_forkserver_t *from) {

  // first, do a normal init
  afl_fsrv_init(fsrv_to);

  // Then, copy the non-forkserver specific config form the other forkserver.
  fsrv_to->use_stdin = from->use_stdin;
  fsrv_to->dev_null_fd = from->dev_null_fd;
  fsrv_to->exec_tmout = from->exec_tmout;
  fsrv_to->init_tmout = from->init_tmout;
  fsrv_to->mem_limit = from->mem_limit;
  fsrv_to->map_size = from->map_size;
  fsrv_to->support_shmem_fuzz = from->support_shmem_fuzz;
  fsrv_to->out_file = from->out_file;
  fsrv_to->dev_urandom_fd = from->dev_urandom_fd;
  fsrv_to->out_fd = from->out_fd;  // not sure this is a good idea
  fsrv_to->no_unlink = from->no_unlink;
  fsrv_to->uses_crash_exitcode = from->uses_crash_exitcode;
  fsrv_to->crash_exitcode = from->crash_exitcode;
  fsrv_to->kill_signal = from->kill_signal;
<<<<<<< HEAD
  fsrv_to->named_pipe_dir = strdup(from->named_pipe_dir);
  if (!fsrv_to->named_pipe_dir) { PFATAL("Coupd not copy named_pipe_dir"); }
=======
  fsrv_to->debug = from->debug;

  // These are forkserver specific.
  fsrv_to->out_dir_fd = -1;
  fsrv_to->child_pid = -1;
  fsrv_to->use_fauxsrv = 0;
  fsrv_to->last_run_timed_out = 0;
>>>>>>> 80bdbf7b

  fsrv_to->init_child_func = from->init_child_func;
  // Note: do not copy ->add_extra_func

}

/* Wrapper for select() and read(), reading a 32 bit var.
  Returns the time passed to read.
  If the wait times out, returns timeout_ms + 1;
  Returns 0 if an error occurred (fd closed, signal, ...); */
static u32 __attribute__((hot))
read_s32_timed(s32 fd, s32 *buf, u32 timeout_ms, volatile u8 *stop_soon_p) {

  fd_set readfds;
  FD_ZERO(&readfds);
  FD_SET(fd, &readfds);
  struct timeval timeout;
  int            sret;
  ssize_t        len_read;

  timeout.tv_sec = (timeout_ms / 1000);
  timeout.tv_usec = (timeout_ms % 1000) * 1000;
#if !defined(__linux__)
  u32 read_start = get_cur_time_us();
#endif

  /* set exceptfds as well to return when a child exited/closed the pipe. */
restart_select:
  sret = select(fd + 1, &readfds, NULL, NULL, &timeout);

  if (likely(sret > 0)) {

  restart_read:
    if (*stop_soon_p) {

      // Early return - the user wants to quit.
      return 0;

    }

    len_read = read(fd, (u8 *)buf, 4);

    if (likely(len_read == 4)) {  // for speed we put this first

#if defined(__linux__)
      u32 exec_ms = MIN(
          timeout_ms,
          ((u64)timeout_ms - (timeout.tv_sec * 1000 + timeout.tv_usec / 1000)));
#else
      u32 exec_ms = MIN(timeout_ms, (get_cur_time_us() - read_start) / 1000);
#endif

      // ensure to report 1 ms has passed (0 is an error)
      return exec_ms > 0 ? exec_ms : 1;

    } else if (unlikely(len_read == -1 && errno == EINTR)) {

      goto restart_read;

    } else if (unlikely(len_read < 4)) {

      return 0;

    }

  } else if (unlikely(!sret)) {

    *buf = -1;
    return timeout_ms + 1;

  } else if (unlikely(sret < 0)) {

    if (likely(errno == EINTR)) goto restart_select;

    *buf = -1;
    return 0;

  }

  return 0;  // not reached

}

/* Internal forkserver for non_instrumented_mode=1 and non-forkserver mode runs.
  It execvs for each fork, forwarding exit codes and child pids to afl. */

static void afl_fauxsrv_execv(afl_forkserver_t *fsrv, char **argv) {

  unsigned char tmp[4] = {0, 0, 0, 0};
  pid_t         child_pid;

  if (!be_quiet) { ACTF("Using Fauxserver:"); }

  /* Phone home and tell the parent that we're OK. If parent isn't there,
     assume we're not running in forkserver mode and just execute program. */

  if (write(FORKSRV_FD + 1, tmp, 4) != 4) {

    abort();  // TODO: Abort?

  }

  void (*old_sigchld_handler)(int) = signal(SIGCHLD, SIG_DFL);

  while (1) {

    uint32_t was_killed;
    int      status;

    /* Wait for parent by reading from the pipe. Exit if read fails. */

    if (read(FORKSRV_FD, &was_killed, 4) != 4) { exit(0); }

    /* Create a clone of our process. */

    child_pid = fork();

    if (child_pid < 0) { PFATAL("Fork failed"); }

    /* In child process: close fds, resume execution. */

    if (!child_pid) {  // New child

      close(fsrv->out_dir_fd);
      close(fsrv->dev_null_fd);
      close(fsrv->dev_urandom_fd);

      if (fsrv->plot_file != NULL) {

        fclose(fsrv->plot_file);
        fsrv->plot_file = NULL;

      }

      // enable terminating on sigpipe in the childs
      struct sigaction sa;
      memset((char *)&sa, 0, sizeof(sa));
      sa.sa_handler = SIG_DFL;
      sigaction(SIGPIPE, &sa, NULL);

      signal(SIGCHLD, old_sigchld_handler);
      // FORKSRV_FD is for communication with AFL, we don't need it in the
      // child.
      close(FORKSRV_FD);
      close(FORKSRV_FD + 1);

      // TODO: exec...

      execv(fsrv->target_path, argv);

      /* Use a distinctive bitmap signature to tell the parent about execv()
        falling through. */

      *(u32 *)fsrv->trace_bits = EXEC_FAIL_SIG;

      WARNF("Execv failed in fauxserver.");
      break;

    }

    /* In parent process: write PID to AFL. */

    if (write(FORKSRV_FD + 1, &child_pid, 4) != 4) { exit(0); }

    /* after child exited, get and relay exit status to parent through waitpid.
     */

    if (waitpid(child_pid, &status, 0) < 0) {

      // Zombie Child could not be collected. Scary!
      WARNF("Fauxserver could not determine child's exit code. ");

    }

    /* Relay wait status to AFL pipe, then loop back. */

    if (write(FORKSRV_FD + 1, &status, 4) != 4) { exit(1); }

  }

}

/* Report on the error received via the forkserver controller and exit */
static void report_error_and_exit(int error) {

  switch (error) {

    case FS_ERROR_MAP_SIZE:
      FATAL(
          "AFL_MAP_SIZE is not set and fuzzing target reports that the "
          "required size is very large. Solution: Run the fuzzing target "
          "stand-alone with the environment variable AFL_DEBUG=1 set and set "
          "the value for __afl_final_loc in the AFL_MAP_SIZE environment "
          "variable for afl-fuzz.");
      break;
    case FS_ERROR_MAP_ADDR:
      FATAL(
          "the fuzzing target reports that hardcoded map address might be the "
          "reason the mmap of the shared memory failed. Solution: recompile "
          "the target with either afl-clang-lto and do not set "
          "AFL_LLVM_MAP_ADDR or recompile with afl-clang-fast.");
      break;
    case FS_ERROR_SHM_OPEN:
      FATAL("the fuzzing target reports that the shm_open() call failed.");
      break;
    case FS_ERROR_SHMAT:
      FATAL("the fuzzing target reports that the shmat() call failed.");
      break;
    case FS_ERROR_MMAP:
      FATAL(
          "the fuzzing target reports that the mmap() call to the shared "
          "memory failed.");
      break;
    default:
      FATAL("unknown error code %d from fuzzing target!", error);

  }

}

/* Spins up fork server. The idea is explained here:

   http://lcamtuf.blogspot.com/2014/10/fuzzing-binaries-without-execve.html

   In essence, the instrumentation allows us to skip execve(), and just keep
   cloning a stopped child. So, we just execute once, and then send commands
   through a pipe. The other part of this logic is in afl-as.h / llvm_mode */

void afl_fsrv_start(afl_forkserver_t *fsrv, char **argv,
                    volatile u8 *stop_soon_p, u8 debug_child_output) {

  int   st_pipe[2], ctl_pipe[2];
  s32   status;
  s32   rlen;
  char *ignore_autodict = getenv("AFL_NO_AUTODICT");

  if (!be_quiet) { ACTF("Spinning up the fork server..."); }

  if (fsrv->use_fauxsrv) {

    /* TODO: Come up with some nice way to initialize this all */

    if (fsrv->init_child_func != fsrv_exec_child) {

      FATAL("Different forkserver not compatible with fauxserver");

    }

    fsrv->init_child_func = afl_fauxsrv_execv;

  }

  if (fsrv->named_pipe_dir && *fsrv->named_pipe_dir) {

    // create pipe dir if it does not exist yet
    struct stat st = {0};
    if (stat(fsrv->named_pipe_dir, &st) == -1) {

      mkdir(fsrv->named_pipe_dir, 0700);

    }

    // We add a running counter, in case we need multiple forkservers (think
    // cmplog, etc.)
    static uint32_t ctl_ctr = 0;
    // we'll use namedpipes instead of normal pipes. Some targets may need this.
    char *st_pipe_path = alloc_printf("%s/afl_pipe_st.%d_%u",
                                      fsrv->named_pipe_dir, getpid(), ctl_ctr);
    char *ctl_pipe_path = alloc_printf("%s/afl_pipe_ctl.%d_%u",
                                       fsrv->named_pipe_dir, getpid(), ctl_ctr);
    if (!st_pipe_path || !ctl_pipe_path) {

      PFATAL("Could not allocate pipe path");

    }

    if (mkfifo(st_pipe_path, S_IRWXU | S_IRWXG) ||
        mkfifo(ctl_pipe_path, S_IRWXU | S_IRWXG)) {

      PFATAL("Failed to create named pipes in AFL_PIPE_DIR=%s",
             fsrv->named_pipe_dir);

    }

    if (setenv("__AFL_ST_PIPE", st_pipe_path, true) ||
        setenv("__AFL_CTL_PIPE", ctl_pipe_path, true)) {

      PFATAL("Could not set PIPE ENV");

    }

    st_pipe[0] = open(st_pipe_path, O_WRONLY);
    st_pipe[1] = open(st_pipe_path, O_RDONLY);
    ctl_pipe[0] = open(st_pipe_path, O_WRONLY);
    ctl_pipe[1] = open(st_pipe_path, O_RDONLY);
    if (st_pipe[0] < 0 || st_pipe[1] < 0 || ctl_pipe[0] < 0 || st_pipe[0] < 0) {

      PFATAL("Could not open named pipe");

    }

    ctl_ctr++;

  } else {

    if (pipe(st_pipe) || pipe(ctl_pipe)) { PFATAL("pipe() failed"); }

  }

  fsrv->last_run_timed_out = 0;
  fsrv->fsrv_pid = fork();

  if (fsrv->fsrv_pid < 0) { PFATAL("fork() failed"); }

  if (!fsrv->fsrv_pid) {

    /* CHILD PROCESS */

    // enable terminating on sigpipe in the childs
    struct sigaction sa;
    memset((char *)&sa, 0, sizeof(sa));
    sa.sa_handler = SIG_DFL;
    sigaction(SIGPIPE, &sa, NULL);

    struct rlimit r;

    if (!fsrv->cmplog_binary && fsrv->qemu_mode == false) {

      unsetenv(CMPLOG_SHM_ENV_VAR);  // we do not want that in non-cmplog fsrv

    }

    /* Umpf. On OpenBSD, the default fd limit for root users is set to
       soft 128. Let's try to fix that... */
    if (!getrlimit(RLIMIT_NOFILE, &r) && r.rlim_cur < FORKSRV_FD + 2) {

      r.rlim_cur = FORKSRV_FD + 2;
      setrlimit(RLIMIT_NOFILE, &r);                        /* Ignore errors */

    }

    if (fsrv->mem_limit) {

      r.rlim_max = r.rlim_cur = ((rlim_t)fsrv->mem_limit) << 20;

#ifdef RLIMIT_AS
      setrlimit(RLIMIT_AS, &r);                            /* Ignore errors */
#else
      /* This takes care of OpenBSD, which doesn't have RLIMIT_AS, but
         according to reliable sources, RLIMIT_DATA covers anonymous
         maps - so we should be getting good protection against OOM bugs. */

      setrlimit(RLIMIT_DATA, &r);                          /* Ignore errors */
#endif                                                        /* ^RLIMIT_AS */

    }

    /* Dumping cores is slow and can lead to anomalies if SIGKILL is delivered
       before the dump is complete. */

    //    r.rlim_max = r.rlim_cur = 0;
    //    setrlimit(RLIMIT_CORE, &r);                      /* Ignore errors */

    /* Isolate the process and configure standard descriptors. If out_file is
       specified, stdin is /dev/null; otherwise, out_fd is cloned instead. */

    setsid();

    if (!(debug_child_output)) {

      dup2(fsrv->dev_null_fd, 1);
      dup2(fsrv->dev_null_fd, 2);

    }

    if (!fsrv->use_stdin) {

      dup2(fsrv->dev_null_fd, 0);

    } else {

      dup2(fsrv->out_fd, 0);
      close(fsrv->out_fd);

    }

    /* Set up control and status pipes, close the unneeded original fds. */

    if (dup2(ctl_pipe[0], FORKSRV_FD) < 0) { PFATAL("dup2() failed"); }
    if (dup2(st_pipe[1], FORKSRV_FD + 1) < 0) { PFATAL("dup2() failed"); }

    close(ctl_pipe[0]);
    close(ctl_pipe[1]);
    close(st_pipe[0]);
    close(st_pipe[1]);

    close(fsrv->out_dir_fd);
    close(fsrv->dev_null_fd);
    close(fsrv->dev_urandom_fd);

    if (fsrv->plot_file != NULL) {

      fclose(fsrv->plot_file);
      fsrv->plot_file = NULL;

    }

    /* This should improve performance a bit, since it stops the linker from
       doing extra work post-fork(). */

    if (!getenv("LD_BIND_LAZY")) { setenv("LD_BIND_NOW", "1", 0); }

    /* Set sane defaults for ASAN if nothing else specified. */

    if (fsrv->debug == true && !getenv("ASAN_OPTIONS"))
      setenv("ASAN_OPTIONS",
             "abort_on_error=1:"
             "detect_leaks=0:"
             "malloc_context_size=0:"
             "symbolize=0:"
             "allocator_may_return_null=1:"
             "handle_segv=0:"
             "handle_sigbus=0:"
             "handle_abort=0:"
             "handle_sigfpe=0:"
             "handle_sigill=0",
             0);

    /* Set sane defaults for UBSAN if nothing else specified. */

    if (fsrv->debug == true && !getenv("UBSAN_OPTIONS"))
      setenv("UBSAN_OPTIONS",
             "halt_on_error=1:"
             "abort_on_error=1:"
             "malloc_context_size=0:"
             "allocator_may_return_null=1:"
             "symbolize=0:"
             "handle_segv=0:"
             "handle_sigbus=0:"
             "handle_abort=0:"
             "handle_sigfpe=0:"
             "handle_sigill=0",
             0);

    /* Envs for QASan */
    setenv("QASAN_MAX_CALL_STACK", "0", 0);
    setenv("QASAN_SYMBOLIZE", "0", 0);

    /* MSAN is tricky, because it doesn't support abort_on_error=1 at this
       point. So, we do this in a very hacky way. */

    if (fsrv->debug == true && !getenv("MSAN_OPTIONS"))
      setenv("MSAN_OPTIONS",
           "exit_code=" STRINGIFY(MSAN_ERROR) ":"
           "symbolize=0:"
           "abort_on_error=1:"
           "malloc_context_size=0:"
           "allocator_may_return_null=1:"
           "msan_track_origins=0:"
           "handle_segv=0:"
           "handle_sigbus=0:"
           "handle_abort=0:"
           "handle_sigfpe=0:"
           "handle_sigill=0",
           0);

    fsrv->init_child_func(fsrv, argv);

    /* Use a distinctive bitmap signature to tell the parent about execv()
       falling through. */

    *(u32 *)fsrv->trace_bits = EXEC_FAIL_SIG;
    FATAL("Error: execv to target failed\n");

  }

  /* PARENT PROCESS */

  char pid_buf[16];
  sprintf(pid_buf, "%d", fsrv->fsrv_pid);
  if (fsrv->cmplog_binary)
    setenv("__AFL_TARGET_PID2", pid_buf, 1);
  else
    setenv("__AFL_TARGET_PID1", pid_buf, 1);

  /* Close the unneeded endpoints. */

  close(ctl_pipe[0]);
  close(st_pipe[1]);

  fsrv->fsrv_ctl_fd = ctl_pipe[1];
  fsrv->fsrv_st_fd = st_pipe[0];

  /* Wait for the fork server to come up, but don't wait too long. */

  rlen = 0;
  if (fsrv->exec_tmout) {

    u32 time_ms = read_s32_timed(fsrv->fsrv_st_fd, &status, fsrv->init_tmout,
                                 stop_soon_p);

    if (!time_ms) {

      kill(fsrv->fsrv_pid, fsrv->kill_signal);

    } else if (time_ms > fsrv->init_tmout) {

      fsrv->last_run_timed_out = 1;
      kill(fsrv->fsrv_pid, fsrv->kill_signal);

    } else {

      rlen = 4;

    }

  } else {

    rlen = read(fsrv->fsrv_st_fd, &status, 4);

  }

  /* If we have a four-byte "hello" message from the server, we're all set.
     Otherwise, try to figure out what went wrong. */

  if (rlen == 4) {

    if (!be_quiet) { OKF("All right - fork server is up."); }

    if (getenv("AFL_DEBUG")) {

      ACTF("Extended forkserver functions received (%08x).", status);

    }

    if ((status & FS_OPT_ERROR) == FS_OPT_ERROR)
      report_error_and_exit(FS_OPT_GET_ERROR(status));

    if ((status & FS_OPT_ENABLED) == FS_OPT_ENABLED) {

      // workaround for recent afl++ versions
      if ((status & FS_OPT_OLD_AFLPP_WORKAROUND) == FS_OPT_OLD_AFLPP_WORKAROUND)
        status = (status & 0xf0ffffff);

      if ((status & FS_OPT_SNAPSHOT) == FS_OPT_SNAPSHOT) {

        fsrv->snapshot = 1;
        if (!be_quiet) { ACTF("Using SNAPSHOT feature."); }

      }

      if ((status & FS_OPT_SHDMEM_FUZZ) == FS_OPT_SHDMEM_FUZZ) {

        if (fsrv->support_shmem_fuzz) {

          fsrv->use_shmem_fuzz = 1;
          if (!be_quiet) { ACTF("Using SHARED MEMORY FUZZING feature."); }

          if ((status & FS_OPT_AUTODICT) == 0 || ignore_autodict) {

            u32 send_status = (FS_OPT_ENABLED | FS_OPT_SHDMEM_FUZZ);
            if (write(fsrv->fsrv_ctl_fd, &send_status, 4) != 4) {

              FATAL("Writing to forkserver failed.");

            }

          }

        } else {

          FATAL(
              "Target requested sharedmem fuzzing, but we failed to enable "
              "it.");

        }

      }

      if ((status & FS_OPT_MAPSIZE) == FS_OPT_MAPSIZE) {

        u32 tmp_map_size = FS_OPT_GET_MAPSIZE(status);

        if (!fsrv->map_size) { fsrv->map_size = MAP_SIZE; }

        if (unlikely(tmp_map_size % 32)) {

          // should not happen
          WARNF("Target reported non-aligned map size of %u", tmp_map_size);
          tmp_map_size = (((tmp_map_size + 31) >> 5) << 5);

        }

        if (!be_quiet) { ACTF("Target map size: %u", tmp_map_size); }
        if (tmp_map_size > fsrv->map_size) {

          FATAL(
              "Target's coverage map size of %u is larger than the one this "
              "afl++ is set with (%u). Either set AFL_MAP_SIZE=%u and restart "
              " afl-fuzz, or change MAP_SIZE_POW2 in config.h and recompile "
              "afl-fuzz",
              tmp_map_size, fsrv->map_size, tmp_map_size);

        }

        fsrv->map_size = tmp_map_size;

      }

      if ((status & FS_OPT_AUTODICT) == FS_OPT_AUTODICT) {

        if (!ignore_autodict) {

          if (fsrv->add_extra_func == NULL || fsrv->afl_ptr == NULL) {

            // this is not afl-fuzz - or it is cmplog - we deny and return
            if (fsrv->use_shmem_fuzz) {

              status = (FS_OPT_ENABLED | FS_OPT_SHDMEM_FUZZ);

            } else {

              status = (FS_OPT_ENABLED);

            }

            if (write(fsrv->fsrv_ctl_fd, &status, 4) != 4) {

              FATAL("Writing to forkserver failed.");

            }

            return;

          }

          if (!be_quiet) { ACTF("Using AUTODICT feature."); }

          if (fsrv->use_shmem_fuzz) {

            status = (FS_OPT_ENABLED | FS_OPT_AUTODICT | FS_OPT_SHDMEM_FUZZ);

          } else {

            status = (FS_OPT_ENABLED | FS_OPT_AUTODICT);

          }

          if (write(fsrv->fsrv_ctl_fd, &status, 4) != 4) {

            FATAL("Writing to forkserver failed.");

          }

          if (read(fsrv->fsrv_st_fd, &status, 4) != 4) {

            FATAL("Reading from forkserver failed.");

          }

          if (status < 2 || (u32)status > 0xffffff) {

            FATAL("Dictionary has an illegal size: %d", status);

          }

          u32 offset = 0, count = 0;
          u32 len = status;
          u8 *dict = ck_alloc(len);
          if (dict == NULL) {

            FATAL("Could not allocate %u bytes of autodictionary memory", len);

          }

          while (len != 0) {

            rlen = read(fsrv->fsrv_st_fd, dict + offset, len);
            if (rlen > 0) {

              len -= rlen;
              offset += rlen;

            } else {

              FATAL(
                  "Reading autodictionary fail at position %u with %u bytes "
                  "left.",
                  offset, len);

            }

          }

          offset = 0;
          while (offset < (u32)status &&
                 (u8)dict[offset] + offset < (u32)status) {

            fsrv->add_extra_func(fsrv->afl_ptr, dict + offset + 1,
                                 (u8)dict[offset]);
            offset += (1 + dict[offset]);
            count++;

          }

          if (!be_quiet) { ACTF("Loaded %u autodictionary entries", count); }
          ck_free(dict);

        }

      }

    }

    return;

  }

  if (fsrv->last_run_timed_out) {

    FATAL("Timeout while initializing fork server (adjusting -t may help)");

  }

  if (waitpid(fsrv->fsrv_pid, &status, 0) <= 0) { PFATAL("waitpid() failed"); }

  if (WIFSIGNALED(status)) {

    if (fsrv->mem_limit && fsrv->mem_limit < 500 && fsrv->uses_asan) {

      SAYF("\n" cLRD "[-] " cRST
           "Whoops, the target binary crashed suddenly, "
           "before receiving any input\n"
           "    from the fuzzer! Since it seems to be built with ASAN and you "
           "have a\n"
           "    restrictive memory limit configured, this is expected; please "
           "read\n"
           "    %s/notes_for_asan.md for help.\n",
           doc_path);

    } else if (!fsrv->mem_limit) {

      SAYF("\n" cLRD "[-] " cRST
           "Whoops, the target binary crashed suddenly, "
           "before receiving any input\n"
           "    from the fuzzer! There are several probable explanations:\n\n"

           "    - The target binary requires a large map and crashes before "
           "reporting.\n"
           "      Set a high value (e.g. AFL_MAP_SIZE=1024000) or use "
           "AFL_DEBUG=1 to see the\n"
           "      message from the target binary\n\n"

           "    - The binary is just buggy and explodes entirely on its own. "
           "If so, you\n"
           "      need to fix the underlying problem or find a better "
           "replacement.\n\n"

           MSG_FORK_ON_APPLE

           "    - Less likely, there is a horrible bug in the fuzzer. If other "
           "options\n"
           "      fail, poke <afl-users@googlegroups.com> for troubleshooting "
           "tips.\n");

    } else {

      u8 val_buf[STRINGIFY_VAL_SIZE_MAX];

      SAYF("\n" cLRD "[-] " cRST
           "Whoops, the target binary crashed suddenly, "
           "before receiving any input\n"
           "    from the fuzzer! There are several probable explanations:\n\n"

           "    - The target binary requires a large map and crashes before "
           "reporting.\n"
           "      Set a high value (e.g. AFL_MAP_SIZE=1024000) or use "
           "AFL_DEBUG=1 to see the\n"
           "      message from the target binary\n\n"

           "    - The current memory limit (%s) is too restrictive, causing "
           "the\n"
           "      target to hit an OOM condition in the dynamic linker. Try "
           "bumping up\n"
           "      the limit with the -m setting in the command line. A simple "
           "way confirm\n"
           "      this diagnosis would be:\n\n"

           MSG_ULIMIT_USAGE
           " /path/to/fuzzed_app )\n\n"

           "      Tip: you can use http://jwilk.net/software/recidivm to "
           "quickly\n"
           "      estimate the required amount of virtual memory for the "
           "binary.\n\n"

           "    - The binary is just buggy and explodes entirely on its own. "
           "If so, you\n"
           "      need to fix the underlying problem or find a better "
           "replacement.\n\n"

           MSG_FORK_ON_APPLE

           "    - Less likely, there is a horrible bug in the fuzzer. If other "
           "options\n"
           "      fail, poke <afl-users@googlegroups.com> for troubleshooting "
           "tips.\n",
           stringify_mem_size(val_buf, sizeof(val_buf), fsrv->mem_limit << 20),
           fsrv->mem_limit - 1);

    }

    FATAL("Fork server crashed with signal %d", WTERMSIG(status));

  }

  if (*(u32 *)fsrv->trace_bits == EXEC_FAIL_SIG) {

    FATAL("Unable to execute target application ('%s')", argv[0]);

  }

  if (fsrv->mem_limit && fsrv->mem_limit < 500 && fsrv->uses_asan) {

    SAYF("\n" cLRD "[-] " cRST
         "Hmm, looks like the target binary terminated "
         "before we could complete a\n"
         "    handshake with the injected code. Since it seems to be built "
         "with ASAN and\n"
         "    you have a restrictive memory limit configured, this is "
         "expected; please\n"
         "    read %s/notes_for_asan.md for help.\n",
         doc_path);

  } else if (!fsrv->mem_limit) {

    SAYF("\n" cLRD "[-] " cRST
         "Hmm, looks like the target binary terminated before we could"
         " complete a handshake with the injected code.\n"
         "If the target was compiled with afl-clang-lto and AFL_LLVM_MAP_ADDR"
         " then recompiling without this parameter.\n"
         "Otherwise there is a horrible bug in the fuzzer.\n"
         "Poke <afl-users@googlegroups.com> for troubleshooting tips.\n");

  } else {

    u8 val_buf[STRINGIFY_VAL_SIZE_MAX];

    SAYF(
        "\n" cLRD "[-] " cRST
        "Hmm, looks like the target binary terminated "
        "before we could complete a\n"
        "    handshake with the injected code. There are %s probable "
        "explanations:\n\n"

        "%s"
        "    - The current memory limit (%s) is too restrictive, causing an "
        "OOM\n"
        "      fault in the dynamic linker. This can be fixed with the -m "
        "option. A\n"
        "      simple way to confirm the diagnosis may be:\n\n"

        MSG_ULIMIT_USAGE
        " /path/to/fuzzed_app )\n\n"

        "      Tip: you can use http://jwilk.net/software/recidivm to quickly\n"
        "      estimate the required amount of virtual memory for the "
        "binary.\n\n"

        "    - The target was compiled with afl-clang-lto and a constructor "
        "was\n"
        "      instrumented, recompiling without AFL_LLVM_MAP_ADDR might solve "
        "your \n"
        "      problem\n\n"

        "    - Less likely, there is a horrible bug in the fuzzer. If other "
        "options\n"
        "      fail, poke <afl-users@googlegroups.com> for troubleshooting "
        "tips.\n",
        getenv(DEFER_ENV_VAR) ? "three" : "two",
        getenv(DEFER_ENV_VAR)
            ? "    - You are using deferred forkserver, but __AFL_INIT() is "
              "never\n"
              "      reached before the program terminates.\n\n"
            : "",
        stringify_int(val_buf, sizeof(val_buf), fsrv->mem_limit << 20),
        fsrv->mem_limit - 1);

  }

  FATAL("Fork server handshake failed");

}

/* Stop the forkserver and child */

void afl_fsrv_kill(afl_forkserver_t *fsrv) {

  if (fsrv->child_pid > 0) { kill(fsrv->child_pid, fsrv->kill_signal); }
  if (fsrv->fsrv_pid > 0) {

    kill(fsrv->fsrv_pid, fsrv->kill_signal);
    if (waitpid(fsrv->fsrv_pid, NULL, 0) <= 0) { WARNF("error waitpid\n"); }

  }

  close(fsrv->fsrv_ctl_fd);
  close(fsrv->fsrv_st_fd);
  fsrv->fsrv_pid = -1;
  fsrv->child_pid = -1;

}

/* Get the map size from the target forkserver */

u32 afl_fsrv_get_mapsize(afl_forkserver_t *fsrv, char **argv,
                         volatile u8 *stop_soon_p, u8 debug_child_output) {

  afl_fsrv_start(fsrv, argv, stop_soon_p, debug_child_output);
  return fsrv->map_size;

}

/* Delete the current testcase and write the buf to the testcase file */

void afl_fsrv_write_to_testcase(afl_forkserver_t *fsrv, u8 *buf, size_t len) {

  if (likely(fsrv->use_shmem_fuzz && fsrv->shmem_fuzz)) {

    if (unlikely(len > MAX_FILE)) len = MAX_FILE;

    *fsrv->shmem_fuzz_len = len;
    memcpy(fsrv->shmem_fuzz, buf, len);
#ifdef _DEBUG
    if (getenv("AFL_DEBUG")) {

      fprintf(stderr, "FS crc: %016llx len: %u\n",
              hash64(fsrv->shmem_fuzz, *fsrv->shmem_fuzz_len, 0xa5b35705),
              *fsrv->shmem_fuzz_len);
      fprintf(stderr, "SHM :");
      for (u32 i = 0; i < *fsrv->shmem_fuzz_len; i++)
        fprintf(stderr, "%02x", fsrv->shmem_fuzz[i]);
      fprintf(stderr, "\nORIG:");
      for (u32 i = 0; i < *fsrv->shmem_fuzz_len; i++)
        fprintf(stderr, "%02x", buf[i]);
      fprintf(stderr, "\n");

    }

#endif

  } else {

    s32 fd = fsrv->out_fd;

    if (!fsrv->use_stdin && fsrv->out_file) {

      if (unlikely(fsrv->no_unlink)) {

        fd = open(fsrv->out_file, O_WRONLY | O_CREAT | O_TRUNC, 0600);

      } else {

        unlink(fsrv->out_file);                           /* Ignore errors. */
        fd = open(fsrv->out_file, O_WRONLY | O_CREAT | O_EXCL, 0600);

      }

      if (fd < 0) { PFATAL("Unable to create '%s'", fsrv->out_file); }

    } else if (unlikely(fd <= 0)) {

      // We should have a (non-stdin) fd at this point, else we got a problem.
      FATAL(
          "Nowhere to write output to (neither out_fd nor out_file set (fd is "
          "%d))",
          fd);

    } else {

      lseek(fd, 0, SEEK_SET);

    }

    // fprintf(stderr, "WRITE %d %u\n", fd, len);
    ck_write(fd, buf, len, fsrv->out_file);

    if (fsrv->use_stdin) {

      if (ftruncate(fd, len)) { PFATAL("ftruncate() failed"); }
      lseek(fd, 0, SEEK_SET);

    } else {

      close(fd);

    }

  }

}

/* Execute target application, monitoring for timeouts. Return status
   information. The called program will update afl->fsrv->trace_bits. */

fsrv_run_result_t afl_fsrv_run_target(afl_forkserver_t *fsrv, u32 timeout,
                                      volatile u8 *stop_soon_p) {

  s32 res;
  u32 exec_ms;
  u32 write_value = fsrv->last_run_timed_out;

  /* After this memset, fsrv->trace_bits[] are effectively volatile, so we
     must prevent any earlier operations from venturing into that
     territory. */

  memset(fsrv->trace_bits, 0, fsrv->map_size);

  MEM_BARRIER();

  /* we have the fork server (or faux server) up and running
  First, tell it if the previous run timed out. */

  if ((res = write(fsrv->fsrv_ctl_fd, &write_value, 4)) != 4) {

    if (*stop_soon_p) { return 0; }
    RPFATAL(res, "Unable to request new process from fork server (OOM?)");

  }

  fsrv->last_run_timed_out = 0;

  if ((res = read(fsrv->fsrv_st_fd, &fsrv->child_pid, 4)) != 4) {

    if (*stop_soon_p) { return 0; }
    RPFATAL(res, "Unable to request new process from fork server (OOM?)");

  }

  if (fsrv->child_pid <= 0) {

    if (*stop_soon_p) { return 0; }

    if ((fsrv->child_pid & FS_OPT_ERROR) &&
        FS_OPT_GET_ERROR(fsrv->child_pid) == FS_ERROR_SHM_OPEN)
      FATAL(
          "Target reported shared memory access failed (perhaps increase "
          "shared memory available).");

    FATAL("Fork server is misbehaving (OOM?)");

  }

  exec_ms = read_s32_timed(fsrv->fsrv_st_fd, &fsrv->child_status, timeout,
                           stop_soon_p);

  if (exec_ms > timeout) {

    /* If there was no response from forkserver after timeout seconds,
    we kill the child. The forkserver should inform us afterwards */

    kill(fsrv->child_pid, fsrv->kill_signal);
    fsrv->last_run_timed_out = 1;
    if (read(fsrv->fsrv_st_fd, &fsrv->child_status, 4) < 4) { exec_ms = 0; }

  }

  if (!exec_ms) {

    if (*stop_soon_p) { return 0; }
    SAYF("\n" cLRD "[-] " cRST
         "Unable to communicate with fork server. Some possible reasons:\n\n"
         "    - You've run out of memory. Use -m to increase the the memory "
         "limit\n"
         "      to something higher than %llu.\n"
         "    - The binary or one of the libraries it uses manages to "
         "create\n"
         "      threads before the forkserver initializes.\n"
         "    - The binary, at least in some circumstances, exits in a way "
         "that\n"
         "      also kills the parent process - raise() could be the "
         "culprit.\n"
         "    - If using persistent mode with QEMU, "
         "AFL_QEMU_PERSISTENT_ADDR "
         "is\n"
         "      probably not valid (hint: add the base address in case of "
         "PIE)"
         "\n\n"
         "If all else fails you can disable the fork server via "
         "AFL_NO_FORKSRV=1.\n",
         fsrv->mem_limit);
    RPFATAL(res, "Unable to communicate with fork server");

  }

  if (!WIFSTOPPED(fsrv->child_status)) { fsrv->child_pid = 0; }

  fsrv->total_execs++;

  /* Any subsequent operations on fsrv->trace_bits must not be moved by the
     compiler below this point. Past this location, fsrv->trace_bits[]
     behave very normally and do not have to be treated as volatile. */

  MEM_BARRIER();

  /* Report outcome to caller. */

  /* Was the run unsuccessful? */
  if (unlikely(*(u32 *)fsrv->trace_bits == EXEC_FAIL_SIG)) {

    return FSRV_RUN_ERROR;

  }

  /* Did we timeout? */
  if (unlikely(fsrv->last_run_timed_out)) {

    fsrv->last_kill_signal = fsrv->kill_signal;
    return FSRV_RUN_TMOUT;

  }

  /* Did we crash?
  In a normal case, (abort) WIFSIGNALED(child_status) will be set.
  MSAN in uses_asan mode uses a special exit code as it doesn't support
  abort_on_error. On top, a user may specify a custom AFL_CRASH_EXITCODE.
  Handle all three cases here. */

  if (unlikely(
          /* A normal crash/abort */
          (WIFSIGNALED(fsrv->child_status)) ||
          /* special handling for msan */
          (fsrv->uses_asan && WEXITSTATUS(fsrv->child_status) == MSAN_ERROR) ||
          /* the custom crash_exitcode was returned by the target */
          (fsrv->uses_crash_exitcode &&
           WEXITSTATUS(fsrv->child_status) == fsrv->crash_exitcode))) {

    /* For a proper crash, set last_kill_signal to WTERMSIG, else set it to 0 */
    fsrv->last_kill_signal =
        WIFSIGNALED(fsrv->child_status) ? WTERMSIG(fsrv->child_status) : 0;
    return FSRV_RUN_CRASH;

  }

  /* success :) */
  return FSRV_RUN_OK;

}

void afl_fsrv_killall() {

  LIST_FOREACH(&fsrv_list, afl_forkserver_t, {

    afl_fsrv_kill(el);

  });

}

void afl_fsrv_deinit(afl_forkserver_t *fsrv) {

  afl_fsrv_kill(fsrv);
  if (fsrv->fsrv_ctl_fd >= 0) { close(fsrv->fsrv_ctl_fd); }
  if (fsrv->fsrv_st_fd >= 0) { close(fsrv->fsrv_st_fd); }
  if (fsrv->ctl_pipe_path) {

    unlink(fsrv->ctl_pipe_path);
    free(fsrv->ctl_pipe_path);

  }

  if (fsrv->st_pipe_path) {

    unlink(fsrv->st_pipe_path);
    free(fsrv->st_pipe_path);

  }

  list_remove(&fsrv_list, fsrv);

}
<|MERGE_RESOLUTION|>--- conflicted
+++ resolved
@@ -126,10 +126,8 @@
   fsrv_to->uses_crash_exitcode = from->uses_crash_exitcode;
   fsrv_to->crash_exitcode = from->crash_exitcode;
   fsrv_to->kill_signal = from->kill_signal;
-<<<<<<< HEAD
   fsrv_to->named_pipe_dir = strdup(from->named_pipe_dir);
   if (!fsrv_to->named_pipe_dir) { PFATAL("Coupd not copy named_pipe_dir"); }
-=======
   fsrv_to->debug = from->debug;
 
   // These are forkserver specific.
@@ -137,7 +135,6 @@
   fsrv_to->child_pid = -1;
   fsrv_to->use_fauxsrv = 0;
   fsrv_to->last_run_timed_out = 0;
->>>>>>> 80bdbf7b
 
   fsrv_to->init_child_func = from->init_child_func;
   // Note: do not copy ->add_extra_func
