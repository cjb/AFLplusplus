/*
   american fuzzy lop++ - file format analyzer
   -------------------------------------------

   Originally written by Michal Zalewski

   Now maintained by Marc Heuse <mh@mh-sec.de>,
                        Heiko Eißfeldt <heiko.eissfeldt@hexco.de> and
                        Andrea Fioraldi <andreafioraldi@gmail.com>

   Copyright 2016, 2017 Google Inc. All rights reserved.
   Copyright 2019-2020 AFLplusplus Project. All rights reserved.

   Licensed under the Apache License, Version 2.0 (the "License");
   you may not use this file except in compliance with the License.
   You may obtain a copy of the License at:

     http://www.apache.org/licenses/LICENSE-2.0

   A nifty utility that grabs an input file and takes a stab at explaining
   its structure by observing how changes to it affect the execution path.

   If the output scrolls past the edge of the screen, pipe it to 'less -r'.

 */

#define AFL_MAIN

#include "config.h"
#include "types.h"
#include "debug.h"
#include "alloc-inl.h"
#include "hash.h"
#include "sharedmem.h"
#include "common.h"
#include "forkserver.h"

#include <stdio.h>
#include <unistd.h>
#include <stdlib.h>
#include <string.h>
#include <time.h>
#include <errno.h>
#include <signal.h>
#include <dirent.h>
#include <fcntl.h>
#include <ctype.h>

#include <sys/wait.h>
#include <sys/time.h>
#ifndef USEMMAP
  #include <sys/shm.h>
#endif
#include <sys/stat.h>
#include <sys/types.h>
#include <sys/resource.h>

static u8 *in_file;                    /* Analyzer input test case          */

static u8 *in_data;                    /* Input data for analysis           */

static u32 in_len,                     /* Input data length                 */
    total_execs,                       /* Total number of execs             */
    exec_hangs,                        /* Total number of hangs             */
    exec_tmout = EXEC_TIMEOUT;         /* Exec timeout (ms)                 */

static u64 orig_cksum;                 /* Original checksum                 */

static u64 mem_limit = MEM_LIMIT;      /* Memory limit (MB)                 */

static bool edges_only,                  /* Ignore hit counts?              */
    use_hex_offsets,                   /* Show hex offsets?                 */
    use_stdin = true;                     /* Use stdin for program input?   */

static volatile u8 stop_soon;          /* Ctrl-C pressed?                   */

static u8 *target_path;
static u8  frida_mode;
static u8  qemu_mode;
static u32 map_size = MAP_SIZE;

static afl_forkserver_t fsrv = {0};   /* The forkserver                     */

/* Constants used for describing byte behavior. */

#define RESP_NONE 0x00                 /* Changing byte is a no-op.         */
#define RESP_MINOR 0x01                /* Some changes have no effect.      */
#define RESP_VARIABLE 0x02             /* Changes produce variable paths.   */
#define RESP_FIXED 0x03                /* Changes produce fixed patterns.   */

#define RESP_LEN 0x04                  /* Potential length field            */
#define RESP_CKSUM 0x05                /* Potential checksum                */
#define RESP_SUSPECT 0x06              /* Potential "suspect" blob          */

/* Classify tuple counts. This is a slow & naive version, but good enough here.
 */

#define TIMES4(x) x, x, x, x
#define TIMES8(x) TIMES4(x), TIMES4(x)
#define TIMES16(x) TIMES8(x), TIMES8(x)
#define TIMES32(x) TIMES16(x), TIMES16(x)
#define TIMES64(x) TIMES32(x), TIMES32(x)
static u8 count_class_lookup[256] = {

    [0] = 0,
    [1] = 1,
    [2] = 2,
    [3] = 4,
    [4] = TIMES4(8),
    [8] = TIMES8(16),
    [16] = TIMES16(32),
    [32] = TIMES32(64),
    [128] = TIMES64(128)

};

#undef TIMES64
#undef TIMES32
#undef TIMES16
#undef TIMES8
#undef TIMES4

static void classify_counts(u8 *mem) {

  u32 i = map_size;

  if (edges_only) {

    while (i--) {

      if (*mem) { *mem = 1; }
      mem++;

    }

  } else {

    while (i--) {

      *mem = count_class_lookup[*mem];
      mem++;

    }

  }

}

/* See if any bytes are set in the bitmap. */

static inline u8 anything_set(void) {

  u32 *ptr = (u32 *)fsrv.trace_bits;
  u32  i = (map_size >> 2);

  while (i--) {

    if (*(ptr++)) { return 1; }

  }

  return 0;

}

/* Get rid of temp files (atexit handler). */

static void at_exit_handler(void) {

  unlink(fsrv.out_file);                                   /* Ignore errors */

}

/* Read initial file. */

static void read_initial_file(void) {

  struct stat st;
  s32         fd = open(in_file, O_RDONLY);

  if (fd < 0) { PFATAL("Unable to open '%s'", in_file); }

  if (fstat(fd, &st) || !st.st_size) { FATAL("Zero-sized input file."); }

  if (st.st_size >= TMIN_MAX_FILE) {

    FATAL("Input file is too large (%u MB max)", TMIN_MAX_FILE / 1024 / 1024);

  }

  in_len = st.st_size;
  in_data = ck_alloc_nozero(in_len);

  ck_read(fd, in_data, in_len, in_file);

  close(fd);

  OKF("Read %u byte%s from '%s'.", in_len, in_len == 1 ? "" : "s", in_file);

}

/* Execute target application. Returns exec checksum, or 0 if program
   times out. */

static u32 analyze_run_target(u8 *mem, u32 len, u8 first_run) {

  afl_fsrv_write_to_testcase(&fsrv, mem, len);
  fsrv_run_result_t ret = afl_fsrv_run_target(&fsrv, exec_tmout, &stop_soon);

  if (ret == FSRV_RUN_ERROR) {

    FATAL("Error in forkserver");

  } else if (ret == FSRV_RUN_NOINST) {

    FATAL("Target not instrumented");

  } else if (ret == FSRV_RUN_NOBITS) {

    FATAL("Failed to run target");

  }

  classify_counts(fsrv.trace_bits);
  total_execs++;

  if (stop_soon) {

    SAYF(cRST cLRD "\n+++ Analysis aborted by user +++\n" cRST);
    exit(1);

  }

  /* Always discard inputs that time out. */

  if (fsrv.last_run_timed_out) {

    exec_hangs++;
    return 0;

  }

  u64 cksum = hash64(fsrv.trace_bits, fsrv.map_size, HASH_CONST);

  if (ret == FSRV_RUN_CRASH) {

    /* We don't actually care if the target is crashing or not,
       except that when it does, the checksum should be different. */

    cksum ^= 0xffffffff;

  }

  if (first_run) { orig_cksum = cksum; }

  return cksum;

}

#ifdef USE_COLOR

/* Helper function to display a human-readable character. */

static void show_char(u8 val) {

  switch (val) {

    case 0 ... 32:
    case 127 ... 255:
      SAYF("#%02x", val);
      break;

    default:
      SAYF(" %c ", val);

  }

}

/* Show the legend */

static void show_legend(void) {

  SAYF("    " cLGR bgGRA " 01 " cRST " - no-op block              " cBLK bgLGN
       " 01 " cRST
       " - suspected length field\n"
       "    " cBRI bgGRA " 01 " cRST " - superficial content      " cBLK bgYEL
       " 01 " cRST
       " - suspected cksum or magic int\n"
       "    " cBLK bgCYA " 01 " cRST " - critical stream          " cBLK bgLRD
       " 01 " cRST
       " - suspected checksummed block\n"
       "    " cBLK bgMGN " 01 " cRST " - \"magic value\" section\n\n");

}

#endif                                                         /* USE_COLOR */

/* Interpret and report a pattern in the input file. */

static void dump_hex(u32 len, u8 *b_data) {

  u32 i;

  for (i = 0; i < len; i++) {

#ifdef USE_COLOR
    u32 rlen = 1, off;
#else
    u32 rlen = 1;
#endif                                                        /* ^USE_COLOR */

    u8 rtype = b_data[i] & 0x0f;

    /* Look ahead to determine the length of run. */

    while (i + rlen < len && (b_data[i] >> 7) == (b_data[i + rlen] >> 7)) {

      if (rtype < (b_data[i + rlen] & 0x0f)) {

        rtype = b_data[i + rlen] & 0x0f;

      }

      rlen++;

    }

    /* Try to do some further classification based on length & value. */

    if (rtype == RESP_FIXED) {

      switch (rlen) {

        case 2: {

          u16 val = *(u16 *)(in_data + i);

          /* Small integers may be length fields. */

          if (val && (val <= in_len || SWAP16(val) <= in_len)) {

            rtype = RESP_LEN;
            break;

          }

          /* Uniform integers may be checksums. */

          if (val && abs(in_data[i] - in_data[i + 1]) > 32) {

            rtype = RESP_CKSUM;
            break;

          }

          break;

        }

        case 4: {

          u32 val = *(u32 *)(in_data + i);

          /* Small integers may be length fields. */

          if (val && (val <= in_len || SWAP32(val) <= in_len)) {

            rtype = RESP_LEN;
            break;

          }

          /* Uniform integers may be checksums. */

          if (val && (in_data[i] >> 7 != in_data[i + 1] >> 7 ||
                      in_data[i] >> 7 != in_data[i + 2] >> 7 ||
                      in_data[i] >> 7 != in_data[i + 3] >> 7)) {

            rtype = RESP_CKSUM;
            break;

          }

          break;

        }

        case 1:
        case 3:
        case 5 ... MAX_AUTO_EXTRA - 1:
          break;

        default:
          rtype = RESP_SUSPECT;

      }

    }

    /* Print out the entire run. */

#ifdef USE_COLOR

    for (off = 0; off < rlen; off++) {

      /* Every 16 digits, display offset. */

      if (!((i + off) % 16)) {

        if (off) { SAYF(cRST cLCY ">"); }

        if (use_hex_offsets) {

          SAYF(cRST cGRA "%s[%06x] " cRST, (i + off) ? "\n" : "", i + off);

        } else {

          SAYF(cRST cGRA "%s[%06u] " cRST, (i + off) ? "\n" : "", i + off);

        }

      }

      switch (rtype) {

        case RESP_NONE:
          SAYF(cLGR bgGRA);
          break;
        case RESP_MINOR:
          SAYF(cBRI bgGRA);
          break;
        case RESP_VARIABLE:
          SAYF(cBLK bgCYA);
          break;
        case RESP_FIXED:
          SAYF(cBLK bgMGN);
          break;
        case RESP_LEN:
          SAYF(cBLK bgLGN);
          break;
        case RESP_CKSUM:
          SAYF(cBLK bgYEL);
          break;
        case RESP_SUSPECT:
          SAYF(cBLK bgLRD);
          break;

      }

      show_char(in_data[i + off]);

      if (off != rlen - 1 && (i + off + 1) % 16) {

        SAYF(" ");

      } else {

        SAYF(cRST " ");

      }

    }

#else

    if (use_hex_offsets)
      SAYF("    Offset %x, length %u: ", i, rlen);
    else
      SAYF("    Offset %u, length %u: ", i, rlen);

    switch (rtype) {

      case RESP_NONE:
        SAYF("no-op block\n");
        break;
      case RESP_MINOR:
        SAYF("superficial content\n");
        break;
      case RESP_VARIABLE:
        SAYF("critical stream\n");
        break;
      case RESP_FIXED:
        SAYF("\"magic value\" section\n");
        break;
      case RESP_LEN:
        SAYF("suspected length field\n");
        break;
      case RESP_CKSUM:
        SAYF("suspected cksum or magic int\n");
        break;
      case RESP_SUSPECT:
        SAYF("suspected checksummed block\n");
        break;

    }

#endif                                                        /* ^USE_COLOR */

    i += rlen - 1;

  }

#ifdef USE_COLOR
  SAYF(cRST "\n");
#endif                                                         /* USE_COLOR */

}

/* Actually analyze! */

static void analyze() {

  u32 i;
  u32 boring_len = 0, prev_xff = 0, prev_x01 = 0, prev_s10 = 0, prev_a10 = 0;

  u8 *b_data = ck_alloc(in_len + 1);
  u8  seq_byte = 0;

  b_data[in_len] = 0xff;                         /* Intentional terminator. */

  ACTF("Analyzing input file (this may take a while)...\n");

#ifdef USE_COLOR
  show_legend();
#endif                                                         /* USE_COLOR */

  for (i = 0; i < in_len; i++) {

    u32 xor_ff, xor_01, sub_10, add_10;
    u8  xff_orig, x01_orig, s10_orig, a10_orig;

    /* Perform walking byte adjustments across the file. We perform four
       operations designed to elicit some response from the underlying
       code. */

    in_data[i] ^= 0xff;
    xor_ff = analyze_run_target(in_data, in_len, 0);

    in_data[i] ^= 0xfe;
    xor_01 = analyze_run_target(in_data, in_len, 0);

    in_data[i] = (in_data[i] ^ 0x01) - 0x10;
    sub_10 = analyze_run_target(in_data, in_len, 0);

    in_data[i] += 0x20;
    add_10 = analyze_run_target(in_data, in_len, 0);
    in_data[i] -= 0x10;

    /* Classify current behavior. */

    xff_orig = (xor_ff == orig_cksum);
    x01_orig = (xor_01 == orig_cksum);
    s10_orig = (sub_10 == orig_cksum);
    a10_orig = (add_10 == orig_cksum);

    if (xff_orig && x01_orig && s10_orig && a10_orig) {

      b_data[i] = RESP_NONE;
      boring_len++;

    } else if (xff_orig || x01_orig || s10_orig || a10_orig) {

      b_data[i] = RESP_MINOR;
      boring_len++;

    } else if (xor_ff == xor_01 && xor_ff == sub_10 && xor_ff == add_10) {

      b_data[i] = RESP_FIXED;

    } else {

      b_data[i] = RESP_VARIABLE;

    }

    /* When all checksums change, flip most significant bit of b_data. */

    if (prev_xff != xor_ff && prev_x01 != xor_01 && prev_s10 != sub_10 &&
        prev_a10 != add_10) {

      seq_byte ^= 0x80;

    }

    b_data[i] |= seq_byte;

    prev_xff = xor_ff;
    prev_x01 = xor_01;
    prev_s10 = sub_10;
    prev_a10 = add_10;

  }

  dump_hex(in_len, b_data);

  SAYF("\n");

  OKF("Analysis complete. Interesting bits: %0.02f%% of the input file.",
      100.0 - ((double)boring_len * 100) / in_len);

  if (exec_hangs) {

    WARNF(cLRD "Encountered %u timeouts - results may be skewed." cRST,
          exec_hangs);

  }

  ck_free(b_data);

}

/* Handle Ctrl-C and the like. */

static void handle_stop_sig(int sig) {

  (void)sig;
  stop_soon = 1;

  afl_fsrv_killall();

}

/* Do basic preparations - persistent fds, filenames, etc. */

static void set_up_environment(char **argv) {

  u8 *  x;
  char *afl_preload;
  char *frida_afl_preload = NULL;

  fsrv.dev_null_fd = open("/dev/null", O_RDWR);
  if (fsrv.dev_null_fd < 0) { PFATAL("Unable to open /dev/null"); }

  if (!fsrv.out_file) {

    u8 *use_dir = ".";

    if (access(use_dir, R_OK | W_OK | X_OK)) {

      use_dir = get_afl_env("TMPDIR");
      if (!use_dir) { use_dir = "/tmp"; }

    }

    fsrv.out_file =
        alloc_printf("%s/.afl-analyze-temp-%u", use_dir, (u32)getpid());

  }

  unlink(fsrv.out_file);
  fsrv.out_fd =
      open(fsrv.out_file, O_RDWR | O_CREAT | O_EXCL, DEFAULT_PERMISSION);

  if (fsrv.out_fd < 0) { PFATAL("Unable to create '%s'", fsrv.out_file); }

  /* Set sane defaults... */

  x = get_afl_env("ASAN_OPTIONS");

  if (x) {

    if (!strstr(x, "abort_on_error=1")) {

      FATAL("Custom ASAN_OPTIONS set without abort_on_error=1 - please fix!");

    }

#ifndef ASAN_BUILD
    if (!getenv("AFL_DEBUG") && !strstr(x, "symbolize=0")) {

      FATAL("Custom ASAN_OPTIONS set without symbolize=0 - please fix!");

    }

#endif

  }

  x = get_afl_env("MSAN_OPTIONS");

  if (x) {

    if (!strstr(x, "exit_code=" STRINGIFY(MSAN_ERROR))) {

      FATAL("Custom MSAN_OPTIONS set without exit_code=" STRINGIFY(
          MSAN_ERROR) " - please fix!");

    }

    if (!strstr(x, "symbolize=0")) {

      FATAL("Custom MSAN_OPTIONS set without symbolize=0 - please fix!");

    }

  }

  x = get_afl_env("LSAN_OPTIONS");

  if (x) {

    if (!strstr(x, "symbolize=0")) {

      FATAL("Custom LSAN_OPTIONS set without symbolize=0 - please fix!");

    }

  }

  setenv("ASAN_OPTIONS",
         "abort_on_error=1:"
         "detect_leaks=0:"
         "allocator_may_return_null=1:"
         "detect_odr_violation=0:"
         "symbolize=0:"
         "handle_segv=0:"
         "handle_sigbus=0:"
         "handle_abort=0:"
         "handle_sigfpe=0:"
         "handle_sigill=0",
         0);

  setenv("UBSAN_OPTIONS",
         "halt_on_error=1:"
         "abort_on_error=1:"
         "malloc_context_size=0:"
         "allocator_may_return_null=1:"
         "symbolize=0:"
         "handle_segv=0:"
         "handle_sigbus=0:"
         "handle_abort=0:"
         "handle_sigfpe=0:"
         "handle_sigill=0",
         0);

  setenv("MSAN_OPTIONS", "exit_code=" STRINGIFY(MSAN_ERROR) ":"
                         "abort_on_error=1:"
                         "msan_track_origins=0"
                         "allocator_may_return_null=1:"
                         "symbolize=0:"
                         "handle_segv=0:"
                         "handle_sigbus=0:"
                         "handle_abort=0:"
                         "handle_sigfpe=0:"
                         "handle_sigill=0", 0);

  setenv("LSAN_OPTIONS",
         "exitcode=" STRINGIFY(LSAN_ERROR) ":"
         "fast_unwind_on_malloc=0:"
         "symbolize=0:"
         "print_suppressions=0",
         0);

  if (get_afl_env("AFL_PRELOAD")) {

    if (qemu_mode) {

      /* afl-qemu-trace takes care of converting AFL_PRELOAD. */

    } else if (frida_mode) {

      afl_preload = getenv("AFL_PRELOAD");
      u8 *frida_binary = find_afl_binary(argv[0], "afl-frida-trace.so");
      if (afl_preload) {

        frida_afl_preload = alloc_printf("%s:%s", afl_preload, frida_binary);

      } else {

        frida_afl_preload = alloc_printf("%s", frida_binary);

      }

      ck_free(frida_binary);

      setenv("LD_PRELOAD", frida_afl_preload, 1);
      setenv("DYLD_INSERT_LIBRARIES", frida_afl_preload, 1);

    } else {

      setenv("LD_PRELOAD", getenv("AFL_PRELOAD"), 1);
      setenv("DYLD_INSERT_LIBRARIES", getenv("AFL_PRELOAD"), 1);

    }

  } else if (frida_mode) {

    u8 *frida_binary = find_afl_binary(argv[0], "afl-frida-trace.so");
    setenv("LD_PRELOAD", frida_binary, 1);
    setenv("DYLD_INSERT_LIBRARIES", frida_binary, 1);
    ck_free(frida_binary);

  }

  if (frida_afl_preload) { ck_free(frida_afl_preload); }

}

/* Setup signal handlers, duh. */

static void setup_signal_handlers(void) {

  struct sigaction sa;

  sa.sa_handler = NULL;
  sa.sa_flags = SA_RESTART;
  sa.sa_sigaction = NULL;

  sigemptyset(&sa.sa_mask);

  /* Various ways of saying "stop". */

  sa.sa_handler = handle_stop_sig;
  sigaction(SIGHUP, &sa, NULL);
  sigaction(SIGINT, &sa, NULL);
  sigaction(SIGTERM, &sa, NULL);

}

/* Display usage hints. */

static void usage(u8 *argv0) {

  SAYF(
      "\n%s [ options ] -- /path/to/target_app [ ... ]\n\n"

      "Required parameters:\n"

      "  -i file       - input test case to be analyzed by the tool\n\n"

      "Execution control settings:\n"

      "  -f file       - input file read by the tested program (stdin)\n"
      "  -t msec       - timeout for each run (%u ms)\n"
      "  -m megs       - memory limit for child process (%u MB)\n"
      "  -O            - use binary-only instrumentation (FRIDA mode)\n"
      "  -Q            - use binary-only instrumentation (QEMU mode)\n"
      "  -U            - use unicorn-based instrumentation (Unicorn mode)\n"
      "  -W            - use qemu-based instrumentation with Wine (Wine "
      "mode)\n\n"

      "Analysis settings:\n"

      "  -e            - look for edge coverage only, ignore hit counts\n\n"

      "For additional tips, please consult %s/README.md.\n\n"

      "Environment variables used:\n"
      "TMPDIR: directory to use for temporary input files\n"
      "ASAN_OPTIONS: custom settings for ASAN\n"
      "              (must contain abort_on_error=1 and symbolize=0)\n"
      "MSAN_OPTIONS: custom settings for MSAN\n"
      "              (must contain exitcode="STRINGIFY(MSAN_ERROR)" and symbolize=0)\n"
      "AFL_ANALYZE_HEX: print file offsets in hexadecimal instead of decimal\n"
      "AFL_MAP_SIZE: the shared memory size for that target. must be >= the size\n"
      "              the target was compiled for\n"
      "AFL_PRELOAD: LD_PRELOAD / DYLD_INSERT_LIBRARIES settings for target\n"
      "AFL_SKIP_BIN_CHECK: skip checking the location of and the target\n"

      , argv0, EXEC_TIMEOUT, MEM_LIMIT, doc_path);

  exit(1);

}

/* Main entry point */

int main(int argc, char **argv_orig, char **envp) {

  s32    opt;
  u8     mem_limit_given = 0, timeout_given = 0, unicorn_mode = 0, use_wine = 0;
  char **use_argv;
  char **argv = argv_cpy_dup(argc, argv_orig);

  doc_path = access(DOC_PATH, F_OK) ? "docs" : DOC_PATH;

  SAYF(cCYA "afl-analyze" VERSION cRST " by Michal Zalewski\n");

<<<<<<< HEAD
=======
  afl_fsrv_init(&fsrv);

>>>>>>> c55f7af6
  while ((opt = getopt(argc, argv, "+i:f:m:t:eOQUWh")) > 0) {

    switch (opt) {

      case 'i':

        if (in_file) { FATAL("Multiple -i options not supported"); }
        in_file = optarg;
        break;

      case 'f':

        if (fsrv.out_file) { FATAL("Multiple -f options not supported"); }
        fsrv.use_stdin = 0;
        fsrv.out_file = ck_strdup(optarg);
        break;

      case 'e':

        if (edges_only) { FATAL("Multiple -e options not supported"); }
        edges_only = 1;
        break;

      case 'm': {

        u8 suffix = 'M';

        if (mem_limit_given) { FATAL("Multiple -m options not supported"); }
        mem_limit_given = 1;

        if (!optarg) { FATAL("Wrong usage of -m"); }

        if (!strcmp(optarg, "none")) {

          mem_limit = 0;
          fsrv.mem_limit = 0;
          break;

        }

        if (sscanf(optarg, "%llu%c", &mem_limit, &suffix) < 1 ||
            optarg[0] == '-') {

          FATAL("Bad syntax used for -m");

        }

        switch (suffix) {

          case 'T':
            mem_limit *= 1024 * 1024;
            break;
          case 'G':
            mem_limit *= 1024;
            break;
          case 'k':
            mem_limit /= 1024;
            break;
          case 'M':
            break;

          default:
            FATAL("Unsupported suffix or bad syntax for -m");

        }

        if (mem_limit < 5) { FATAL("Dangerously low value of -m"); }

        if (sizeof(rlim_t) == 4 && mem_limit > 2000) {

          FATAL("Value of -m out of range on 32-bit systems");

        }

        fsrv.mem_limit = mem_limit;

      }

      break;

      case 't':

        if (timeout_given) { FATAL("Multiple -t options not supported"); }
        timeout_given = 1;

        if (!optarg) { FATAL("Wrong usage of -t"); }

        exec_tmout = atoi(optarg);

        if (exec_tmout < 10 || optarg[0] == '-') {

          FATAL("Dangerously low value of -t");

        }

        fsrv.exec_tmout = exec_tmout;

        break;

      case 'O':                                               /* FRIDA mode */

        if (frida_mode) { FATAL("Multiple -O options not supported"); }

        frida_mode = 1;
        fsrv.frida_mode = frida_mode;

        break;

      case 'O':                                               /* FRIDA mode */

        if (frida_mode) { FATAL("Multiple -O options not supported"); }

        frida_mode = 1;

        break;

      case 'Q':

        if (qemu_mode) { FATAL("Multiple -Q options not supported"); }
        if (!mem_limit_given) { mem_limit = MEM_LIMIT_QEMU; }

        qemu_mode = 1;
        fsrv.mem_limit = mem_limit;
        fsrv.qemu_mode = qemu_mode;
        break;

      case 'U':

        if (unicorn_mode) { FATAL("Multiple -U options not supported"); }
        if (!mem_limit_given) { mem_limit = MEM_LIMIT_UNICORN; }

        unicorn_mode = 1;
        fsrv.mem_limit = mem_limit;
        break;

      case 'W':                                           /* Wine+QEMU mode */

        if (use_wine) { FATAL("Multiple -W options not supported"); }
        qemu_mode = 1;
        use_wine = 1;

        if (!mem_limit_given) { mem_limit = 0; }
        fsrv.qemu_mode = qemu_mode;
        fsrv.mem_limit = mem_limit;

        break;

      case 'h':
        usage(argv[0]);
        return -1;
        break;

      default:
        usage(argv[0]);

    }

  }

  if (optind == argc || !in_file) { usage(argv[0]); }

  map_size = get_map_size();
  fsrv.map_size = map_size;

  use_hex_offsets = !!get_afl_env("AFL_ANALYZE_HEX");

  check_environment_vars(envp);

  sharedmem_t shm = {0};

  /* initialize cmplog_mode */
  shm.cmplog_mode = 0;

  atexit(at_exit_handler);
  setup_signal_handlers();

  set_up_environment(argv);

  fsrv.target_path = find_binary(argv[optind]);
  fsrv.trace_bits = afl_shm_init(&shm, map_size, 0);
  detect_file_args(argv + optind, fsrv.out_file, &use_stdin);

  if (qemu_mode) {

    if (use_wine) {

      use_argv =
          get_wine_argv(argv[0], &target_path, argc - optind, argv + optind);

    } else {

      use_argv =
          get_qemu_argv(argv[0], &target_path, argc - optind, argv + optind);

    }

  } else {

    use_argv = argv + optind;

  }

  SAYF("\n");

  if (getenv("AFL_FORKSRV_INIT_TMOUT")) {

    s32 forksrv_init_tmout = atoi(getenv("AFL_FORKSRV_INIT_TMOUT"));
    if (forksrv_init_tmout < 1) {

      FATAL("Bad value specified for AFL_FORKSRV_INIT_TMOUT");

    }

    fsrv.init_tmout = (u32)forksrv_init_tmout;

  }

  fsrv.kill_signal =
      parse_afl_kill_signal_env(getenv("AFL_KILL_SIGNAL"), SIGKILL);

  read_initial_file();

  ACTF("Performing dry run (mem limit = %llu MB, timeout = %u ms%s)...",
       mem_limit, exec_tmout, edges_only ? ", edges only" : "");

  afl_fsrv_start(&fsrv, use_argv, &stop_soon, false);
  analyze_run_target(in_data, in_len, 1);

  if (fsrv.last_run_timed_out) {

    FATAL("Target binary times out (adjusting -t may help).");

  }

  if (get_afl_env("AFL_SKIP_BIN_CHECK") == NULL && !anything_set()) {

    FATAL("No instrumentation detected.");

  }

  analyze();

  OKF("We're done here. Have a nice day!\n");

  afl_shm_deinit(&shm);
  afl_fsrv_deinit(&fsrv);
  if (fsrv.target_path) { ck_free(fsrv.target_path); }
  if (in_data) { ck_free(in_data); }

  exit(0);

}
<|MERGE_RESOLUTION|>--- conflicted
+++ resolved
@@ -877,11 +877,6 @@
 
   SAYF(cCYA "afl-analyze" VERSION cRST " by Michal Zalewski\n");
 
-<<<<<<< HEAD
-=======
-  afl_fsrv_init(&fsrv);
-
->>>>>>> c55f7af6
   while ((opt = getopt(argc, argv, "+i:f:m:t:eOQUWh")) > 0) {
 
     switch (opt) {
