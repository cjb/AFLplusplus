# American Fuzzy Lop plus plus (AFL++)

<img align="right" src="https://raw.githubusercontent.com/andreafioraldi/AFLplusplus-website/master/static/logo_256x256.png" alt="AFL++ logo">

Release version: [3.14c](https://github.com/AFLplusplus/AFLplusplus/releases)

GitHub version: 3.15a

Repository: [https://github.com/AFLplusplus/AFLplusplus](https://github.com/AFLplusplus/AFLplusplus)

AFL++ is maintained by:

* Marc "van Hauser" Heuse <mh@mh-sec.de>,
* Heiko "hexcoder-" Eißfeldt <heiko.eissfeldt@hexco.de>,
* Andrea Fioraldi <andreafioraldi@gmail.com> and
* Dominik Maier <mail@dmnk.co>.

Originally developed by Michał "lcamtuf" Zalewski.

AFL++ is a superior fork to Google's AFL - more speed, more and better mutations, more and better instrumentation, custom module support, etc.

You are free to copy, modify, and distribute AFL++ with attribution under the terms of the Apache-2.0 License. See the [LICENSE](LICENSE) for details.

## Getting started

Here is some information to get you started:

<<<<<<< HEAD
* For releases, please see the [Releases](https://github.com/AFLplusplus/AFLplusplus/releases) tab and [branches](docs/branches.md). Also take a look at the list of [important changes in AFL++](docs/important_changes.md).
=======
* For releases, please see the [Releases](https://github.com/AFLplusplus/AFLplusplus/releases) tab and [branches](docs/branches.md). Also take a look at the list of [major changes in AFL++](docs/important_changes.md).
>>>>>>> da865cbb
* If you want to use AFL++ for your academic work, check the [papers page](https://aflplus.plus/papers/) on the website.
* To cite our work, look at the [Cite](#cite) section.
* For comparisons, use the fuzzbench `aflplusplus` setup, or use `afl-clang-fast` with `AFL_LLVM_CMPLOG=1`. You can find the `aflplusplus` default configuration on Google's [fuzzbench](https://github.com/google/fuzzbench/tree/master/fuzzers/aflplusplus).
* To get you started with tutorials, go to [docs/tutorials.md](docs/tutorials.md).

## Building and installing AFL++

To have AFL++ easily available with everything compiled, pull the image directly from the Docker Hub:

```shell
docker pull aflplusplus/aflplusplus
docker run -ti -v /location/of/your/target:/src aflplusplus/aflplusplus
```

This image is automatically generated when a push to the stable repo happens (see [docs/branches.md](docs/branches.md)).
You will find your target source code in `/src` in the container.

To build AFL++ yourself, continue at [docs/INSTALL.md](docs/INSTALL.md).

## Quick start: Fuzzing with AFL++

*NOTE: Before you start, please read about the [common sense risks of fuzzing](docs/common_sense_risks.md).*

This is a quick start for fuzzing targets with the source code available.
To read about the process in detail, see [docs/fuzzing_expert.md](docs/fuzzing_expert.md).

To learn about fuzzing other targets, see:
* Binary-only targets: [docs/fuzzing_binary-only_targets.md](docs/fuzzing_binary-only_targets.md)
* Network services: [docs/best_practices.md#fuzzing-a-network-service](docs/best_practices.md#fuzzing-a-network-service)
* GUI programs: [docs/best_practices.md#fuzzing-a-gui-program](docs/best_practices.md#fuzzing-a-gui-program)

Step-by-step quick start:

1. Compile the program or library to be fuzzed using `afl-cc`.
A common way to do this would be:

        CC=/path/to/afl-cc CXX=/path/to/afl-c++ ./configure --disable-shared
        make clean all

2. Get a small but valid input file that makes sense to the program.
<<<<<<< HEAD
When fuzzing verbose syntax (SQL, HTTP, etc), create a dictionary as described in [dictionaries/README.md](dictionaries/README.md), too.
=======
When fuzzing verbose syntax (SQL, HTTP, etc), create a dictionary as described
in [dictionaries/README.md](dictionaries/README.md), too.
>>>>>>> da865cbb

3. If the program reads from stdin, run `afl-fuzz` like so:

```
   ./afl-fuzz -i seeds_dir -o output_dir -- \
     /path/to/tested/program [...program's cmdline...]
```

   To add a dictionary, add `-x /path/to/dictionary.txt` to afl-fuzz.

   If the program takes input from a file, you can put `@@` in the program's
   command line; AFL will put an auto-generated file name in there for you.

4. Investigate anything shown in red in the fuzzer UI by promptly consulting [docs/status_screen.md](docs/status_screen.md).

5. You will find found crashes and hangs in the subdirectories `crashes/` and
   `hangs/` in the `-o output_dir` directory. You can replay the crashes by
   feeding them to the target, e.g.:
   `cat output_dir/crashes/id:000000,* | /path/to/tested/program [...program's cmdline...]`
   You can generate cores or use gdb directly to follow up the crashes.

## Contact

Questions? Concerns? Bug reports?

* The contributors can be reached via [https://github.com/AFLplusplus/AFLplusplus](https://github.com/AFLplusplus/AFLplusplus).
* Take a look at our [FAQ](docs/FAQ.md). If you find an interesting or important question missing, submit it via
[https://github.com/AFLplusplus/AFLplusplus/discussions](https://github.com/AFLplusplus/AFLplusplus/discussions).
* There is a mailing list for the AFL/AFL++ project ([browse archive](https://groups.google.com/group/afl-users)). To compare notes with other users or to get notified about major new features, send an email to <afl-users+subscribe@googlegroups.com>.
* Or join the [Awesome Fuzzing](https://discord.gg/gCraWct) Discord server.

## Help wanted

We have several [ideas](docs/ideas.md) we would like to see in AFL++ to make it even better.
However, we already work on so many things that we do not have the time for all the big ideas.

This can be your way to support and contribute to AFL++ - extend it to do something cool.

For everyone who wants to contribute (and send pull requests), please read our [contributing guidelines](CONTRIBUTING.md) before your submit.

## Special thanks

Many of the improvements to the original AFL and AFL++ wouldn't be possible without feedback, bug reports, or patches from our contributors.

Thank you!
(For people sending pull requests - please add yourself to this list :-)

<details>

  <summary>List of contributors</summary>

  ```
    Jann Horn                             Hanno Boeck
    Felix Groebert                        Jakub Wilk
    Richard W. M. Jones                   Alexander Cherepanov
    Tom Ritter                            Hovik Manucharyan
    Sebastian Roschke                     Eberhard Mattes
    Padraig Brady                         Ben Laurie
    @dronesec                             Luca Barbato
    Tobias Ospelt                         Thomas Jarosch
    Martin Carpenter                      Mudge Zatko
    Joe Zbiciak                           Ryan Govostes
    Michael Rash                          William Robinet
    Jonathan Gray                         Filipe Cabecinhas
    Nico Weber                            Jodie Cunningham
    Andrew Griffiths                      Parker Thompson
    Jonathan Neuschaefer                  Tyler Nighswander
    Ben Nagy                              Samir Aguiar
    Aidan Thornton                        Aleksandar Nikolich
    Sam Hakim                             Laszlo Szekeres
    David A. Wheeler                      Turo Lamminen
    Andreas Stieger                       Richard Godbee
    Louis Dassy                           teor2345
    Alex Moneger                          Dmitry Vyukov
    Keegan McAllister                     Kostya Serebryany
    Richo Healey                          Martijn Bogaard
    rc0r                                  Jonathan Foote
    Christian Holler                      Dominique Pelle
    Jacek Wielemborek                     Leo Barnes
    Jeremy Barnes                         Jeff Trull
    Guillaume Endignoux                   ilovezfs
    Daniel Godas-Lopez                    Franjo Ivancic
    Austin Seipp                          Daniel Komaromy
    Daniel Binderman                      Jonathan Metzman
    Vegard Nossum                         Jan Kneschke
    Kurt Roeckx                           Marcel Boehme
    Van-Thuan Pham                        Abhik Roychoudhury
    Joshua J. Drake                       Toby Hutton
    Rene Freingruber                      Sergey Davidoff
    Sami Liedes                           Craig Young
    Andrzej Jackowski                     Daniel Hodson
    Nathan Voss                           Dominik Maier
    Andrea Biondo                         Vincent Le Garrec
    Khaled Yakdan                         Kuang-che Wu
    Josephine Calliotte                   Konrad Welc
    Thomas Rooijakkers                    David Carlier
    Ruben ten Hove                        Joey Jiao
    fuzzah
  ```

</details>

## Cite

If you use AFL++ in scientific work, consider citing [our paper](https://www.usenix.org/conference/woot20/presentation/fioraldi) presented at WOOT'20:

    Andrea Fioraldi, Dominik Maier, Heiko Eißfeldt, and Marc Heuse. “AFL++: Combining incremental steps of fuzzing research”. In 14th USENIX Workshop on Offensive Technologies (WOOT 20). USENIX Association, Aug. 2020.

<details>

<summary>BibTeX</summary>

  ```bibtex
  @inproceedings {AFLplusplus-Woot20,
  author = {Andrea Fioraldi and Dominik Maier and Heiko Ei{\ss}feldt and Marc Heuse},
  title = {{AFL++}: Combining Incremental Steps of Fuzzing Research},
  booktitle = {14th {USENIX} Workshop on Offensive Technologies ({WOOT} 20)},
  year = {2020},
  publisher = {{USENIX} Association},
  month = aug,
  }
  ```

</details><|MERGE_RESOLUTION|>--- conflicted
+++ resolved
@@ -25,11 +25,7 @@
 
 Here is some information to get you started:
 
-<<<<<<< HEAD
 * For releases, please see the [Releases](https://github.com/AFLplusplus/AFLplusplus/releases) tab and [branches](docs/branches.md). Also take a look at the list of [important changes in AFL++](docs/important_changes.md).
-=======
-* For releases, please see the [Releases](https://github.com/AFLplusplus/AFLplusplus/releases) tab and [branches](docs/branches.md). Also take a look at the list of [major changes in AFL++](docs/important_changes.md).
->>>>>>> da865cbb
 * If you want to use AFL++ for your academic work, check the [papers page](https://aflplus.plus/papers/) on the website.
 * To cite our work, look at the [Cite](#cite) section.
 * For comparisons, use the fuzzbench `aflplusplus` setup, or use `afl-clang-fast` with `AFL_LLVM_CMPLOG=1`. You can find the `aflplusplus` default configuration on Google's [fuzzbench](https://github.com/google/fuzzbench/tree/master/fuzzers/aflplusplus).
@@ -70,12 +66,7 @@
         make clean all
 
 2. Get a small but valid input file that makes sense to the program.
-<<<<<<< HEAD
 When fuzzing verbose syntax (SQL, HTTP, etc), create a dictionary as described in [dictionaries/README.md](dictionaries/README.md), too.
-=======
-When fuzzing verbose syntax (SQL, HTTP, etc), create a dictionary as described
-in [dictionaries/README.md](dictionaries/README.md), too.
->>>>>>> da865cbb
 
 3. If the program reads from stdin, run `afl-fuzz` like so:
 
