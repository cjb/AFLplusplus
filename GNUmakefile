--- conflicted
+++ resolved
@@ -75,7 +75,6 @@
 	SPECIAL_PERFORMANCE += -fno-move-loop-invariants -fdisable-tree-cunrolli
 endif
 
-<<<<<<< HEAD
 #ifeq "$(shell echo 'int main() {return 0; }' | $(CC) $(CFLAGS) -Werror -x c - -march=native -o .test 2>/dev/null && echo 1 || echo 0 ; rm -f .test )" "1"
 #  ifndef SOURCE_DATE_EPOCH
 #    HAVE_MARCHNATIVE = 1
@@ -87,18 +86,6 @@
   #ifeq "$(HAVE_MARCHNATIVE)" "1"
   #  SPECIAL_PERFORMANCE += -march=native
   #endif
-=======
-ifndef SOURCE_DATE_EPOCH
-  ifndef NO_ARCH_OPT
-    ifeq "$(shell echo 'int main() {return 0; }' | $(CC) $(CFLAGS) -Werror -x c - -march=native -o .test 2>/dev/null && echo 1 || echo 0 ; rm -f .test )" "1"
-      HAVE_MARCHNATIVE = 1
-      CFLAGS_OPT += -march=native
-    endif
-  endif
-endif
-
-ifneq "$(shell uname)" "Darwin"
->>>>>>> 91f2f057
  # OS X does not like _FORTIFY_SOURCE=2
   ifndef DEBUG
     CFLAGS_OPT += -D_FORTIFY_SOURCE=2
