/*
   american fuzzy lop++ - fuzzer header
   ------------------------------------

   Originally written by Michal Zalewski

   Now maintained by Marc Heuse <mh@mh-sec.de>,
                     Heiko Eißfeldt <heiko.eissfeldt@hexco.de>,
                     Andrea Fioraldi <andreafioraldi@gmail.com>,
                     Dominik Maier <mail@dmnk.co>

   Copyright 2016, 2017 Google Inc. All rights reserved.
   Copyright 2019-2020 AFLplusplus Project. All rights reserved.

   Licensed under the Apache License, Version 2.0 (the "License");
   you may not use this file except in compliance with the License.
   You may obtain a copy of the License at:

     http://www.apache.org/licenses/LICENSE-2.0

   This is the real deal: the program takes an instrumented binary and
   attempts a variety of basic fuzzing tricks, paying close attention to
   how they affect the execution path.

 */

#ifndef _AFL_FUZZ_H
#define _AFL_FUZZ_H

#define AFL_MAIN
#define MESSAGES_TO_STDOUT

#ifndef _GNU_SOURCE
  #define _GNU_SOURCE 1
#endif
#ifndef _FILE_OFFSET_BITS
  #define _FILE_OFFSET_BITS 64
#endif

#ifdef __ANDROID__
  #include "android-ashmem.h"
#endif

#include "config.h"
#include "types.h"
#include "debug.h"
#include "alloc-inl.h"
#include "hash.h"
#include "sharedmem.h"
#include "forkserver.h"
#include "common.h"
#include "hash.h"

#include <stdio.h>
#include <unistd.h>
#include <stdlib.h>
#include <string.h>
#include <time.h>
#include <errno.h>
#include <signal.h>
#include <dirent.h>
#include <ctype.h>
#include <fcntl.h>
#include <termios.h>
#include <dlfcn.h>
#include <sched.h>

#include <netdb.h>

#include <sys/wait.h>
#include <sys/time.h>
#ifndef USEMMAP
  #include <sys/shm.h>
#endif
#include <sys/stat.h>
#include <sys/types.h>
#include <sys/resource.h>
#include <sys/mman.h>
#include <sys/ioctl.h>
#include <sys/file.h>
#include <sys/types.h>

#if defined(__APPLE__) || defined(__FreeBSD__) || defined(__OpenBSD__) || \
    defined(__NetBSD__) || defined(__DragonFly__)
  #include <sys/sysctl.h>
#endif                           /* __APPLE__ || __FreeBSD__ || __OpenBSD__ */

#if defined(__HAIKU__)
  #include <kernel/OS.h>
  #include <kernel/scheduler.h>
#endif

/* For systems that have sched_setaffinity; right now just Linux, but one
   can hope... */

#if defined(__linux__) || defined(__FreeBSD__) || defined(__NetBSD__) || \
    defined(__DragonFly__) || defined(__sun)
  #define HAVE_AFFINITY 1
  #if defined(__FreeBSD__) || defined(__DragonFly__)
    #include <sys/param.h>
    #if defined(__FreeBSD__)
      #include <sys/cpuset.h>
    #endif
    #include <sys/user.h>
    #include <pthread.h>
    #include <pthread_np.h>
    #define cpu_set_t cpuset_t
  #elif defined(__NetBSD__)
    #include <pthread.h>
  #elif defined(__sun)
    #include <sys/types.h>
    #include <kstat.h>
    #include <sys/sysinfo.h>
    #include <sys/pset.h>
  #endif
#endif                                                         /* __linux__ */

#ifdef __APPLE__
  #include <TargetConditionals.h>
#endif

#undef LIST_FOREACH                                 /* clashes with FreeBSD */
#include "list.h"
#ifndef SIMPLE_FILES
  #define CASE_PREFIX "id:"
#else
  #define CASE_PREFIX "id_"
#endif                                                    /* ^!SIMPLE_FILES */

#define STAGE_BUF_SIZE (64)  /* usable size for stage name buf in afl_state */

// Little helper to access the ptr to afl->##name_buf - for use in afl_realloc.
#define AFL_BUF_PARAM(name) ((void **)&afl->name##_buf)

extern s8  interesting_8[INTERESTING_8_LEN];
extern s16 interesting_16[INTERESTING_8_LEN + INTERESTING_16_LEN];
extern s32
    interesting_32[INTERESTING_8_LEN + INTERESTING_16_LEN + INTERESTING_32_LEN];

struct queue_entry {

  u8 *fname;                            /* File name for the test case      */
  u32 len;                              /* Input length                     */

  u8 cal_failed,                        /* Calibration failed?              */
      trim_done,                        /* Trimmed?                         */
      was_fuzzed,                       /* historical, but needed for MOpt  */
      passed_det,                       /* Deterministic stages passed?     */
      has_new_cov,                      /* Triggers new coverage?           */
      var_behavior,                     /* Variable behavior?               */
      favored,                          /* Currently favored?               */
      fs_redundant,                     /* Marked as redundant in the fs?   */
      fully_colorized,                  /* Do not run redqueen stage again  */
      is_ascii,                         /* Is the input just ascii text?    */
      disabled;                         /* Is disabled from fuzz selection  */

  u32 bitmap_size,                      /* Number of bits set in bitmap     */
      fuzz_level,                       /* Number of fuzzing iterations     */
      n_fuzz_entry;                     /* offset in n_fuzz                 */

  u64 exec_us,                          /* Execution time (us)              */
      handicap,                         /* Number of queue cycles behind    */
      depth,                            /* Path depth                       */
      exec_cksum;                       /* Checksum of the execution trace  */

  u8 *trace_mini;                       /* Trace bytes, if kept             */
  u32 tc_ref;                           /* Trace bytes ref count            */

<<<<<<< HEAD
  double perf_score;                    /* performance score                */
=======
  u8 *testcase_buf;                     /* The testcase buffer, if loaded.  */
  u32 testcase_refs;                    /* count of users of testcase buf   */
>>>>>>> 43d82965

  struct queue_entry *next;             /* Next element, if any             */

};

struct extra_data {

  u8 *data;                             /* Dictionary token data            */
  u32 len;                              /* Dictionary token length          */
  u32 hit_cnt;                          /* Use count in the corpus          */

};

struct auto_extra_data {

  u8  data[MAX_AUTO_EXTRA];             /* Dictionary token data            */
  u32 len;                              /* Dictionary token length          */
  u32 hit_cnt;                          /* Use count in the corpus          */

};

/* Fuzzing stages */

enum {

  /* 00 */ STAGE_FLIP1,
  /* 01 */ STAGE_FLIP2,
  /* 02 */ STAGE_FLIP4,
  /* 03 */ STAGE_FLIP8,
  /* 04 */ STAGE_FLIP16,
  /* 05 */ STAGE_FLIP32,
  /* 06 */ STAGE_ARITH8,
  /* 07 */ STAGE_ARITH16,
  /* 08 */ STAGE_ARITH32,
  /* 09 */ STAGE_INTEREST8,
  /* 10 */ STAGE_INTEREST16,
  /* 11 */ STAGE_INTEREST32,
  /* 12 */ STAGE_EXTRAS_UO,
  /* 13 */ STAGE_EXTRAS_UI,
  /* 14 */ STAGE_EXTRAS_AO,
  /* 15 */ STAGE_HAVOC,
  /* 16 */ STAGE_SPLICE,
  /* 17 */ STAGE_PYTHON,
  /* 18 */ STAGE_CUSTOM_MUTATOR,
  /* 19 */ STAGE_COLORIZATION,
  /* 20 */ STAGE_ITS,

  STAGE_NUM_MAX

};

/* Stage value types */

enum {

  /* 00 */ STAGE_VAL_NONE,
  /* 01 */ STAGE_VAL_LE,
  /* 02 */ STAGE_VAL_BE

};

#define operator_num 18
#define swarm_num 5
#define period_core 500000

#define RAND_C (rand() % 1000 * 0.001)
#define v_max 1
#define v_min 0.05
#define limit_time_bound 1.1
#define SPLICE_CYCLES_puppet_up 25
#define SPLICE_CYCLES_puppet_low 5
#define STAGE_RANDOMBYTE 12
#define STAGE_DELETEBYTE 13
#define STAGE_Clone75 14
#define STAGE_OverWrite75 15
#define STAGE_OverWriteExtra 16
#define STAGE_InsertExtra 17
#define period_pilot 50000

enum {

  /* 00 */ EXPLORE, /* AFL default, Exploration-based constant schedule */
  /* 01 */ MMOPT,   /* Modified MOPT schedule           */
  /* 02 */ EXPLOIT, /* AFL's exploitation-based const.  */
  /* 03 */ FAST,    /* Exponential schedule             */
  /* 04 */ COE,     /* Cut-Off Exponential schedule     */
  /* 05 */ LIN,     /* Linear schedule                  */
  /* 06 */ QUAD,    /* Quadratic schedule               */
  /* 07 */ RARE,    /* Rare edges                       */
  /* 08 */ SEEK,    /* EXPLORE that ignores timings     */

  POWER_SCHEDULES_NUM

};

/* Python stuff */
#ifdef USE_PYTHON

  // because Python sets stuff it should not ...
  #ifdef _POSIX_C_SOURCE
    #define _SAVE_POSIX_C_SOURCE _POSIX_C_SOURCE
    #undef _POSIX_C_SOURCE
  #endif
  #ifdef _XOPEN_SOURCE
    #define _SAVE_XOPEN_SOURCE _XOPEN_SOURCE
    #undef _XOPEN_SOURCE
  #endif

  #include <Python.h>

  #ifdef _SAVE_POSIX_C_SOURCE
    #ifdef _POSIX_C_SOURCE
      #undef _POSIX_C_SOURCE
    #endif
    #define _POSIX_C_SOURCE _SAVE_POSIX_C_SOURCE
  #endif
  #ifdef _SAVE_XOPEN_SOURCE
    #ifdef _XOPEN_SOURCE
      #undef _XOPEN_SOURCE
    #endif
    #define _XOPEN_SOURCE _SAVE_XOPEN_SOURCE
  #endif

enum {

  /* 00 */ PY_FUNC_INIT,
  /* 01 */ PY_FUNC_DEINIT,
  /* FROM HERE ON BELOW ALL ARE OPTIONAL */
  /* 02 */ PY_OPTIONAL = 2,
  /* 02 */ PY_FUNC_FUZZ = 2,
  /* 03 */ PY_FUNC_FUZZ_COUNT,
  /* 04 */ PY_FUNC_POST_PROCESS,
  /* 05 */ PY_FUNC_INIT_TRIM,
  /* 06 */ PY_FUNC_POST_TRIM,
  /* 07 */ PY_FUNC_TRIM,
  /* 08 */ PY_FUNC_HAVOC_MUTATION,
  /* 09 */ PY_FUNC_HAVOC_MUTATION_PROBABILITY,
  /* 10 */ PY_FUNC_QUEUE_GET,
  /* 11 */ PY_FUNC_QUEUE_NEW_ENTRY,
  PY_FUNC_COUNT

};

typedef struct py_mutator {

  PyObject *py_module;
  PyObject *py_functions[PY_FUNC_COUNT];
  void *    afl_state;
  void *    py_data;

  u8 *   fuzz_buf;
  size_t fuzz_size;

  u8 *   post_process_buf;
  size_t post_process_size;

  u8 *   trim_buf;
  size_t trim_size;

  u8 *   havoc_buf;
  size_t havoc_size;

} py_mutator_t;

#endif

typedef struct MOpt_globals {

  u64 * finds;
  u64 * finds_v2;
  u64 * cycles;
  u64 * cycles_v2;
  u64 * cycles_v3;
  u32   is_pilot_mode;
  u64 * pTime;
  u64   period;
  char *havoc_stagename;
  char *splice_stageformat;
  char *havoc_stagenameshort;
  char *splice_stagenameshort;

} MOpt_globals_t;

extern char *power_names[POWER_SCHEDULES_NUM];

typedef struct afl_env_vars {

  u8 afl_skip_cpufreq, afl_exit_when_done, afl_no_affinity, afl_skip_bin_check,
      afl_dumb_forksrv, afl_import_first, afl_custom_mutator_only, afl_no_ui,
      afl_force_ui, afl_i_dont_care_about_missing_crashes, afl_bench_just_one,
      afl_bench_until_crash, afl_debug_child_output, afl_autoresume,
      afl_cal_fast, afl_cycle_schedules, afl_expand_havoc, afl_statsd;

  u8 *afl_tmpdir, *afl_custom_mutator_library, *afl_python_module, *afl_path,
      *afl_hang_tmout, *afl_forksrv_init_tmout, *afl_skip_crashes, *afl_preload,
      *afl_max_det_extras, *afl_statsd_host, *afl_statsd_port,
      *afl_statsd_tags_flavor;

} afl_env_vars_t;

struct afl_pass_stat {

  u8 total;
  u8 faileds;

};

struct foreign_sync {

  u8 *   dir;
  time_t ctime;

};

typedef struct afl_state {

  /* Position of this state in the global states list */
  u32 _id;

  afl_forkserver_t fsrv;
  sharedmem_t      shm;
  sharedmem_t *    shm_fuzz;
  afl_env_vars_t   afl_env;

  char **argv;                                            /* argv if needed */

  /* MOpt:
    Lots of globals, but mostly for the status UI and other things where it
    really makes no sense to haul them around as function parameters. */
  u64 orig_hit_cnt_puppet, last_limit_time_start, tmp_pilot_time,
      total_pacemaker_time, total_puppet_find, temp_puppet_find, most_time_key,
      most_time, most_execs_key, most_execs, old_hit_count, force_ui_update;

  MOpt_globals_t mopt_globals_core, mopt_globals_pilot;

  s32 limit_time_puppet, SPLICE_CYCLES_puppet, limit_time_sig, key_puppet,
      key_module;

  double w_init, w_end, w_now;

  s32 g_now;
  s32 g_max;

  u64 tmp_core_time;
  s32 swarm_now;

  double x_now[swarm_num][operator_num], L_best[swarm_num][operator_num],
      eff_best[swarm_num][operator_num], G_best[operator_num],
      v_now[swarm_num][operator_num], probability_now[swarm_num][operator_num],
      swarm_fitness[swarm_num];

  u64 stage_finds_puppet[swarm_num][operator_num], /* Patterns found per
                                                            fuzz stage    */
      stage_finds_puppet_v2[swarm_num][operator_num],
      stage_cycles_puppet_v2[swarm_num][operator_num],
      stage_cycles_puppet_v3[swarm_num][operator_num],
      stage_cycles_puppet[swarm_num][operator_num],
      operator_finds_puppet[operator_num],
      core_operator_finds_puppet[operator_num],
      core_operator_finds_puppet_v2[operator_num],
      core_operator_cycles_puppet[operator_num],
      core_operator_cycles_puppet_v2[operator_num],
      core_operator_cycles_puppet_v3[operator_num]; /* Execs per fuzz stage */

  double period_pilot_tmp;
  s32    key_lv;

  u8 *in_dir,                           /* Input directory with test cases  */
      *out_dir,                         /* Working & output directory       */
      *tmp_dir,                         /* Temporary directory for input    */
      *sync_dir,                        /* Synchronization directory        */
      *sync_id,                         /* Fuzzer ID                        */
      *power_name,                      /* Power schedule name              */
      *use_banner,                      /* Display banner                   */
      *in_bitmap,                       /* Input bitmap                     */
      *file_extension,                  /* File extension                   */
      *orig_cmdline,                    /* Original command line            */
      *infoexec;                       /* Command to execute on a new crash */

  u32 hang_tmout;                       /* Timeout used for hang det (ms)   */

  u8 cal_cycles,                        /* Calibration cycles defaults      */
      cal_cycles_long,                  /* Calibration cycles defaults      */
      havoc_stack_pow2,                 /* HAVOC_STACK_POW2                 */
      no_unlink,                        /* do not unlink cur_input          */
      debug,                            /* Debug mode                       */
      custom_only,                      /* Custom mutator only mode         */
      python_only,                      /* Python-only mode                 */
      is_main_node,                     /* if this is the main node         */
      is_secondary_node;                /* if this is a secondary instance  */

  u32 stats_update_freq;                /* Stats update frequency (execs)   */

  u8 schedule;                          /* Power schedule (default: EXPLORE)*/
  u8 havoc_max_mult;

  u8 skip_deterministic,                /* Skip deterministic stages?       */
      use_splicing,                     /* Recombine input files?           */
      non_instrumented_mode,            /* Run in non-instrumented mode?    */
      score_changed,                    /* Scoring for favorites changed?   */
      resuming_fuzz,                    /* Resuming an older fuzzing job?   */
      timeout_given,                    /* Specific timeout given?          */
      not_on_tty,                       /* stdout is not a tty              */
      term_too_small,                   /* terminal dimensions too small    */
      no_forkserver,                    /* Disable forkserver?              */
      crash_mode,                       /* Crash mode! Yeah!                */
      in_place_resume,                  /* Attempt in-place resume?         */
      autoresume,                       /* Resume if afl->out_dir exists?   */
      auto_changed,                     /* Auto-generated tokens changed?   */
      no_cpu_meter_red,                 /* Feng shui on the status screen   */
      no_arith,                         /* Skip most arithmetic ops         */
      shuffle_queue,                    /* Shuffle input queue?             */
      bitmap_changed,                   /* Time to update bitmap?           */
      unicorn_mode,                     /* Running in Unicorn mode?         */
      use_wine,                         /* Use WINE with QEMU mode          */
      skip_requested,                   /* Skip request, via SIGUSR1        */
      run_over10m,                      /* Run time over 10 minutes?        */
      persistent_mode,                  /* Running in persistent mode?      */
      deferred_mode,                    /* Deferred forkserver mode?        */
      fixed_seed,                       /* do not reseed                    */
      fast_cal,                         /* Try to calibrate faster?         */
      disable_trim,                     /* Never trim in fuzz_one           */
      shmem_testcase_mode,              /* If sharedmem testcases are used  */
      expand_havoc,                /* perform expensive havoc after no find */
      cycle_schedules,                  /* cycle power schedules?           */
      old_seed_selection;               /* use vanilla afl seed selection   */

  u8 *virgin_bits,                      /* Regions yet untouched by fuzzing */
      *virgin_tmout,                    /* Bits we haven't seen in tmouts   */
      *virgin_crash;                    /* Bits we haven't seen in crashes  */

  double *alias_probability;            /* alias weighted probabilities     */
  u32 *   alias_table;                /* alias weighted random lookup table */
  u32     active_paths;                 /* enabled entries in the queue     */

  u8 *var_bytes;                        /* Bytes that appear to be variable */

#define N_FUZZ_SIZE (1 << 21)
  u32 *n_fuzz;

  volatile u8 stop_soon,                /* Ctrl-C pressed?                  */
      clear_screen;                     /* Window resized?                  */

  u32 queued_paths,                     /* Total number of queued testcases */
      queued_variable,                  /* Testcases with variable behavior */
      queued_at_start,                  /* Total number of initial inputs   */
      queued_discovered,                /* Items discovered during this run */
      queued_imported,                  /* Items imported via -S            */
      queued_favored,                   /* Paths deemed favorable           */
      queued_with_cov,                  /* Paths with new coverage bytes    */
      pending_not_fuzzed,               /* Queued but not done yet          */
      pending_favored,                  /* Pending favored paths            */
      cur_skipped_paths,                /* Abandoned inputs in cur cycle    */
      cur_depth,                        /* Current path depth               */
      max_depth,                        /* Max path depth                   */
      useless_at_start,                 /* Number of useless starting paths */
      var_byte_count,                   /* Bitmap bytes with var behavior   */
      current_entry,                    /* Current queue entry ID           */
      havoc_div,                        /* Cycle count divisor for havoc    */
      max_det_extras;                   /* deterministic extra count (dicts)*/

  u64 total_crashes,                    /* Total number of crashes          */
      unique_crashes,                   /* Crashes with unique signatures   */
      total_tmouts,                     /* Total number of timeouts         */
      unique_tmouts,                    /* Timeouts with unique signatures  */
      unique_hangs,                     /* Hangs with unique signatures     */
      last_crash_execs,                 /* Exec counter at last crash       */
      queue_cycle,                      /* Queue round counter              */
      cycles_wo_finds,                  /* Cycles without any new paths     */
      trim_execs,                       /* Execs done to trim input files   */
      bytes_trim_in,                    /* Bytes coming into the trimmer    */
      bytes_trim_out,                   /* Bytes coming outa the trimmer    */
      blocks_eff_total,                 /* Blocks subject to effector maps  */
      blocks_eff_select,                /* Blocks selected as fuzzable      */
      start_time,                       /* Unix start time (ms)             */
      last_path_time,                   /* Time for most recent path (ms)   */
      last_crash_time,                  /* Time for most recent crash (ms)  */
      last_hang_time;                   /* Time for most recent hang (ms)   */

  u32 slowest_exec_ms,                  /* Slowest testcase non hang in ms  */
      subseq_tmouts;                    /* Number of timeouts in a row      */

  u8 *stage_name,                       /* Name of the current fuzz stage   */
      *stage_short,                     /* Short stage name                 */
      *syncing_party;                   /* Currently syncing with...        */

  u8 stage_name_buf[STAGE_BUF_SIZE];    /* reused stagename buf with len 64 */

  s32 stage_cur, stage_max;             /* Stage progression                */
  s32 splicing_with;                    /* Splicing with which test case?   */

  u32 main_node_id, main_node_max;      /*   Main instance job splitting    */

  u32 syncing_case;                     /* Syncing with case #...           */

  s32 stage_cur_byte,                   /* Byte offset of current stage op  */
      stage_cur_val;                    /* Value used for stage op          */

  u8 stage_val_type;                    /* Value type (STAGE_VAL_*)         */

  u64 stage_finds[32],                  /* Patterns found per fuzz stage    */
      stage_cycles[32];                 /* Execs per fuzz stage             */

  u32 rand_cnt;                         /* Random number counter            */

  u64 rand_seed[4];
  s64 init_seed;

  u64 total_cal_us,                     /* Total calibration time (us)      */
      total_cal_cycles;                 /* Total calibration cycles         */

  u64 total_bitmap_size,                /* Total bit count for all bitmaps  */
      total_bitmap_entries;             /* Number of bitmaps counted        */

  s32 cpu_core_count,                   /* CPU core count                   */
      cpu_to_bind;                      /* bind to specific CPU             */

#ifdef HAVE_AFFINITY
  s32 cpu_aff;                          /* Selected CPU core                */
#endif                                                     /* HAVE_AFFINITY */

  struct queue_entry *queue,            /* Fuzzing queue (linked list)      */
      *queue_cur,                       /* Current offset within the queue  */
      *queue_top;                       /* Top of the list                  */

  // growing buf
  struct queue_entry **queue_buf;

  struct queue_entry **top_rated;           /* Top entries for bitmap bytes */

  struct extra_data *extras;            /* Extra tokens to fuzz with        */
  u32                extras_cnt;        /* Total number of tokens read      */

  struct auto_extra_data
      a_extras[MAX_AUTO_EXTRAS];        /* Automatically selected extras    */
  u32 a_extras_cnt;                     /* Total number of tokens available */

  /* afl_postprocess API - Now supported via custom mutators */

  /* CmpLog */

  char *           cmplog_binary;
  afl_forkserver_t cmplog_fsrv;     /* cmplog has its own little forkserver */

  /* Custom mutators */
  struct custom_mutator *mutator;

  /* cmplog forkserver ids */
  s32 cmplog_fsrv_ctl_fd, cmplog_fsrv_st_fd;
  u32 cmplog_prev_timed_out;

  struct afl_pass_stat *pass_stats;
  struct cmp_map *      orig_cmp_map;

  u8 describe_op_buf_256[256]; /* describe_op will use this to return a string
                                  up to 256 */

  unsigned long long int last_avg_exec_update;
  u32                    last_avg_execs;
  float                  last_avg_execs_saved;

/* foreign sync */
#define FOREIGN_SYNCS_MAX 32
  u8                  foreign_sync_cnt;
  struct foreign_sync foreign_syncs[FOREIGN_SYNCS_MAX];

#ifdef _AFL_DOCUMENT_MUTATIONS
  u8  do_document;
  u32 document_counter;
#endif

  /* statistics file */
  double last_bitmap_cvg, last_stability, last_eps;

  /* plot file saves from last run */
  u32 plot_prev_qp, plot_prev_pf, plot_prev_pnf, plot_prev_ce, plot_prev_md;
  u64 plot_prev_qc, plot_prev_uc, plot_prev_uh, plot_prev_ed;

  u64 stats_last_stats_ms, stats_last_plot_ms, stats_last_ms, stats_last_execs;

  /* StatsD */
  u64                statsd_last_send_ms;
  struct sockaddr_in statsd_server;
  int                statsd_sock;
  char *             statsd_tags_flavor;
  char *             statsd_tags_format;
  char *             statsd_metric_format;
  int                statsd_metric_format_type;

  double stats_avg_exec;

  u8 *clean_trace;
  u8 *clean_trace_custom;
  u8 *first_trace;

  /*needed for afl_fuzz_one */
  // TODO: see which we can reuse
  u8 *out_buf;

  u8 *out_scratch_buf;

  u8 *eff_buf;

  u8 *in_buf;

  u8 *in_scratch_buf;

  u8 *ex_buf;
  u32 custom_mutators_count;

  list_t custom_mutator_list;

  /* this is a fixed buffer of size map_size that can be used by any function if
   * they do not call another function */
  u8 *map_tmp_buf;

  /* queue entries ready for splicing count (len > 4) */
  u32 ready_for_splicing_count;

  /* How many queue entries currently have cached testcases */
  u32 q_testcase_cache_count;
  /* Refs to each queue entry with cached testcase (for eviction, if cache_count
   * is too large) */
  struct queue_entry *q_testcase_cache[TESTCASE_CACHE_SIZE];

} afl_state_t;

struct custom_mutator {

  const char *name;
  char *      name_short;
  void *      dh;
  u8 *        post_process_buf;
  u8          stacked_custom_prob, stacked_custom;

  void *data;                                    /* custom mutator data ptr */

  /* hooks for the custom mutator function */

  /**
   * Initialize the custom mutator.
   *
   * @param afl AFL instance.
   * @param seed Seed used for the mutation.
   * @return pointer to internal data or NULL on error
   */
  void *(*afl_custom_init)(afl_state_t *afl, unsigned int seed);

  /**
   * This method is called just before fuzzing a queue entry with the custom
   * mutator, and receives the initial buffer. It should return the number of
   * fuzzes to perform.
   *
   * A value of 0 means no fuzzing of this queue entry.
   *
   * The function is now allowed to change the data.
   *
   * (Optional)
   *
   * @param data pointer returned in afl_custom_init for this fuzz case
   * @param buf Buffer containing the test case
   * @param buf_size Size of the test case
   * @return The amount of fuzzes to perform on this queue entry, 0 = skip
   */
  u32 (*afl_custom_fuzz_count)(void *data, const u8 *buf, size_t buf_size);

  /**
   * Perform custom mutations on a given input
   *
   * (Optional for now. Required in the future)
   *
   * @param data pointer returned in afl_custom_init for this fuzz case
   * @param[in] buf Pointer to the input data to be mutated and the mutated
   *     output
   * @param[in] buf_size Size of the input/output data
   * @param[out] out_buf the new buffer. We may reuse *buf if large enough.
   *             *out_buf = NULL is treated as FATAL.
   * @param[in] add_buf Buffer containing the additional test case
   * @param[in] add_buf_size Size of the additional test case
   * @param[in] max_size Maximum size of the mutated output. The mutation must
   * not produce data larger than max_size.
   * @return Size of the mutated output.
   */
  size_t (*afl_custom_fuzz)(void *data, u8 *buf, size_t buf_size, u8 **out_buf,
                            u8 *add_buf, size_t add_buf_size, size_t max_size);

  /**
   * A post-processing function to use right before AFL writes the test case to
   * disk in order to execute the target.
   *
   * (Optional) If this functionality is not needed, simply don't define this
   * function.
   *
   * @param[in] data pointer returned in afl_custom_init for this fuzz case
   * @param[in] buf Buffer containing the test case to be executed
   * @param[in] buf_size Size of the test case
   * @param[out] out_buf Pointer to the buffer storing the test case after
   *     processing. External library should allocate memory for out_buf.
   *     It can chose to alter buf in-place, if the space is large enough.
   * @return Size of the output buffer.
   */
  size_t (*afl_custom_post_process)(void *data, u8 *buf, size_t buf_size,
                                    u8 **out_buf);

  /**
   * This method is called at the start of each trimming operation and receives
   * the initial buffer. It should return the amount of iteration steps possible
   * on this input (e.g. if your input has n elements and you want to remove
   * them one by one, return n, if you do a binary search, return log(n),
   * and so on...).
   *
   * If your trimming algorithm doesn't allow you to determine the amount of
   * (remaining) steps easily (esp. while running), then you can alternatively
   * return 1 here and always return 0 in post_trim until you are finished and
   * no steps remain. In that case, returning 1 in post_trim will end the
   * trimming routine. The whole current index/max iterations stuff is only used
   * to show progress.
   *
   * (Optional)
   *
   * @param data pointer returned in afl_custom_init for this fuzz case
   * @param buf Buffer containing the test case
   * @param buf_size Size of the test case
   * @return The amount of possible iteration steps to trim the input.
   *        Negative on error.
   */
  s32 (*afl_custom_init_trim)(void *data, u8 *buf, size_t buf_size);

  /**
   * This method is called for each trimming operation. It doesn't have any
   * arguments because we already have the initial buffer from init_trim and we
   * can memorize the current state in global variables. This can also save
   * reparsing steps for each iteration. It should return the trimmed input
   * buffer, where the returned data must not exceed the initial input data in
   * length. Returning anything that is larger than the original data (passed
   * to init_trim) will result in a fatal abort of AFLFuzz.
   *
   * (Optional)
   *
   * @param data pointer returned in afl_custom_init for this fuzz case
   * @param[out] out_buf Pointer to the buffer containing the trimmed test case.
   *             The library can reuse a buffer for each call
   *             and will have to free the buf (for example in deinit)
   * @return the size of the trimmed test case
   */
  size_t (*afl_custom_trim)(void *data, u8 **out_buf);

  /**
   * This method is called after each trim operation to inform you if your
   * trimming step was successful or not (in terms of coverage). If you receive
   * a failure here, you should reset your input to the last known good state.
   *
   * (Optional)
   *
   * @param data pointer returned in afl_custom_init for this fuzz case
   * @param success Indicates if the last trim operation was successful.
   * @return The next trim iteration index (from 0 to the maximum amount of
   *     steps returned in init_trim). Negative on error.
   */
  s32 (*afl_custom_post_trim)(void *data, u8 success);

  /**
   * Perform a single custom mutation on a given input.
   * This mutation is stacked with the other muatations in havoc.
   *
   * (Optional)
   *
   * @param[in] data pointer returned in afl_custom_init for this fuzz case
   * @param[in] buf Pointer to the input data to be mutated and the mutated
   *     output
   * @param[in] buf_size Size of input data
   * @param[out] out_buf The new buffer. It's legal to reuse *buf if it's <
   * buf_size.
   * @param[in] max_size Maximum size of the mutated output. The mutation must
   *     not produce data larger than max_size.
   * @return Size of the mutated output (out_size).
   */
  size_t (*afl_custom_havoc_mutation)(void *data, u8 *buf, size_t buf_size,
                                      u8 **out_buf, size_t max_size);

  /**
   * Return the probability (in percentage) that afl_custom_havoc_mutation
   * is called in havoc. By default it is 6 %.
   *
   * (Optional)
   *
   * @param data pointer returned in afl_custom_init for this fuzz case
   * @return The probability (0-100).
   */
  u8 (*afl_custom_havoc_mutation_probability)(void *data);

  /**
   * Determine whether the fuzzer should fuzz the current queue entry or not.
   *
   * (Optional)
   *
   * @param data pointer returned in afl_custom_init for this fuzz case
   * @param filename File name of the test case in the queue entry
   * @return Return True(1) if the fuzzer will fuzz the queue entry, and
   *     False(0) otherwise.
   */
  u8 (*afl_custom_queue_get)(void *data, const u8 *filename);

  /**
   * Allow for additional analysis (e.g. calling a different tool that does a
   * different kind of coverage and saves this for the custom mutator).
   *
   * (Optional)
   *
   * @param data pointer returned in afl_custom_init for this fuzz case
   * @param filename_new_queue File name of the new queue entry
   * @param filename_orig_queue File name of the original queue entry. This
   *     argument can be NULL while initializing the fuzzer
   */
  void (*afl_custom_queue_new_entry)(void *data, const u8 *filename_new_queue,
                                     const u8 *filename_orig_queue);
  /**
   * Deinitialize the custom mutator.
   *
   * @param data pointer returned in afl_custom_init for this fuzz case
   */
  void (*afl_custom_deinit)(void *data);

};

void afl_state_init(afl_state_t *, uint32_t map_size);
void afl_state_deinit(afl_state_t *);

/* Set stop_soon flag on all childs, kill all childs */
void afl_states_stop(void);
/* Set clear_screen flag on all states */
void afl_states_clear_screen(void);
/* Sets the skip flag on all states */
void afl_states_request_skip(void);

/* Setup shmem for testcase delivery */
void setup_testcase_shmem(afl_state_t *afl);

void read_afl_environment(afl_state_t *, char **);

/**** Prototypes ****/

/* Custom mutators */
void setup_custom_mutators(afl_state_t *);
void destroy_custom_mutators(afl_state_t *);
u8   trim_case_custom(afl_state_t *, struct queue_entry *q, u8 *in_buf,
                      struct custom_mutator *mutator);

/* Python */
#ifdef USE_PYTHON

struct custom_mutator *load_custom_mutator_py(afl_state_t *, char *);
void                   finalize_py_module(void *);

u32    fuzz_count_py(void *, const u8 *, size_t);
size_t post_process_py(void *, u8 *, size_t, u8 **);
s32    init_trim_py(void *, u8 *, size_t);
s32    post_trim_py(void *, u8);
size_t trim_py(void *, u8 **);
size_t havoc_mutation_py(void *, u8 *, size_t, u8 **, size_t);
u8     havoc_mutation_probability_py(void *);
u8     queue_get_py(void *, const u8 *);
void   queue_new_entry_py(void *, const u8 *, const u8 *);
void   deinit_py(void *);

#endif

/* Queue */

void mark_as_det_done(afl_state_t *, struct queue_entry *);
void mark_as_variable(afl_state_t *, struct queue_entry *);
void mark_as_redundant(afl_state_t *, struct queue_entry *, u8);
void add_to_queue(afl_state_t *, u8 *, u32, u8);
void destroy_queue(afl_state_t *);
void update_bitmap_score(afl_state_t *, struct queue_entry *);
void cull_queue(afl_state_t *);
u32  calculate_score(afl_state_t *, struct queue_entry *);

/* Bitmap */

void write_bitmap(afl_state_t *);
u32  count_bits(afl_state_t *, u8 *);
u32  count_bytes(afl_state_t *, u8 *);
u32  count_non_255_bytes(afl_state_t *, u8 *);
#ifdef WORD_SIZE_64
void simplify_trace(afl_state_t *, u64 *);
void classify_counts(afl_forkserver_t *);
#else
void simplify_trace(afl_state_t *, u32 *);
void classify_counts(afl_forkserver_t *);
#endif
void init_count_class16(void);
void minimize_bits(afl_state_t *, u8 *, u8 *);
#ifndef SIMPLE_FILES
u8 *describe_op(afl_state_t *, u8);
#endif
u8 save_if_interesting(afl_state_t *, void *, u32, u8);
u8 has_new_bits(afl_state_t *, u8 *);

/* Extras */

void load_extras_file(afl_state_t *, u8 *, u32 *, u32 *, u32);
void load_extras(afl_state_t *, u8 *);
void dedup_extras(afl_state_t *);
void add_extra(afl_state_t *afl, u8 *mem, u32 len);
void maybe_add_auto(afl_state_t *, u8 *, u32);
void save_auto(afl_state_t *);
void load_auto(afl_state_t *);
void destroy_extras(afl_state_t *);

/* Stats */

void write_setup_file(afl_state_t *, u32, char **);
void write_stats_file(afl_state_t *, double, double, double);
void maybe_update_plot_file(afl_state_t *, double, double);
void show_stats(afl_state_t *);
void show_init_stats(afl_state_t *);

/* StatsD */

void statsd_setup_format(afl_state_t *afl);
int  statsd_socket_init(afl_state_t *afl);
int  statsd_send_metric(afl_state_t *afl);
int  statsd_format_metric(afl_state_t *afl, char *buff, size_t bufflen);

/* Run */

fsrv_run_result_t fuzz_run_target(afl_state_t *, afl_forkserver_t *fsrv, u32);
void              write_to_testcase(afl_state_t *, void *, u32);
u8   calibrate_case(afl_state_t *, struct queue_entry *, u8 *, u32, u8);
void sync_fuzzers(afl_state_t *);
u8   trim_case(afl_state_t *, struct queue_entry *, u8 *);
u8   common_fuzz_stuff(afl_state_t *, u8 *, u32);

/* Fuzz one */

u8   fuzz_one_original(afl_state_t *);
u8   pilot_fuzzing(afl_state_t *);
u8   core_fuzzing(afl_state_t *);
void pso_updating(afl_state_t *);
u8   fuzz_one(afl_state_t *);

/* Init */

#ifdef HAVE_AFFINITY
void bind_to_free_cpu(afl_state_t *);
#endif
void   setup_post(afl_state_t *);
void   read_testcases(afl_state_t *, u8 *);
void   perform_dry_run(afl_state_t *);
void   pivot_inputs(afl_state_t *);
u32    find_start_position(afl_state_t *);
void   find_timeout(afl_state_t *);
double get_runnable_processes(void);
void   nuke_resume_dir(afl_state_t *);
int    check_main_node_exists(afl_state_t *);
u32    select_next_queue_entry(afl_state_t *afl);
void   create_alias_table(afl_state_t *afl);
void   setup_dirs_fds(afl_state_t *);
void   setup_cmdline_file(afl_state_t *, char **);
void   setup_stdio_file(afl_state_t *);
void   check_crash_handling(void);
void   check_cpu_governor(afl_state_t *);
void   get_core_count(afl_state_t *);
void   fix_up_sync(afl_state_t *);
void   check_asan_opts(void);
void   check_binary(afl_state_t *, u8 *);
void   fix_up_banner(afl_state_t *, u8 *);
void   check_if_tty(afl_state_t *);
void   setup_signal_handlers(void);
void   save_cmdline(afl_state_t *, u32, char **);
void   read_foreign_testcases(afl_state_t *, int);

/* CmpLog */

u8 common_fuzz_cmplog_stuff(afl_state_t *afl, u8 *out_buf, u32 len);

/* RedQueen */
u8 input_to_state_stage(afl_state_t *afl, u8 *orig_buf, u8 *buf, u32 len,
                        u64 exec_cksum);

/* xoshiro256** */
uint64_t rand_next(afl_state_t *afl);

/**** Inline routines ****/

/* Generate a random number (from 0 to limit - 1). This may
   have slight bias. */

static inline u32 rand_below(afl_state_t *afl, u32 limit) {

  if (limit <= 1) return 0;

  /* The boundary not being necessarily a power of 2,
     we need to ensure the result uniformity. */
  if (unlikely(!afl->rand_cnt--) && likely(!afl->fixed_seed)) {

    ck_read(afl->fsrv.dev_urandom_fd, &afl->rand_seed, sizeof(afl->rand_seed),
            "/dev/urandom");
    // srandom(afl->rand_seed[0]);
    afl->rand_cnt = (RESEED_RNG / 2) + (afl->rand_seed[1] % RESEED_RNG);

  }

  /* Modulo is biased - we don't want our fuzzing to be biased so let's do it
   right. See:
   https://stackoverflow.com/questions/10984974/why-do-people-say-there-is-modulo-bias-when-using-a-random-number-generator
   */
  u64 unbiased_rnd;
  do {

    unbiased_rnd = rand_next(afl);

  } while (unlikely(unbiased_rnd >= (UINT64_MAX - (UINT64_MAX % limit))));

  return unbiased_rnd % limit;

}

/* we prefer lower range values here */
/* this is only called with normal havoc, not MOpt, to have an equalizer for
   expand havoc mode */
static inline u32 rand_below_datalen(afl_state_t *afl, u32 limit) {

  if (limit <= 1) return 0;

  switch (rand_below(afl, 3)) {

    case 2:
      return (rand_below(afl, limit) % (1 + rand_below(afl, limit - 1))) %
             (1 + rand_below(afl, limit - 1));
      break;
    case 1:
      return rand_below(afl, limit) % (1 + rand_below(afl, limit - 1));
      break;
    case 0:
      return rand_below(afl, limit);
      break;

  }

  return 1;  // cannot be reached

}

static inline s64 rand_get_seed(afl_state_t *afl) {

  if (unlikely(afl->fixed_seed)) { return afl->init_seed; }
  return afl->rand_seed[0];

}

/* initialize randomness with a given seed. Can be called again at any time. */
void rand_set_seed(afl_state_t *afl, s64 init_seed);

/* Find first power of two greater or equal to val (assuming val under
   2^63). */

static inline u64 next_p2(u64 val) {

  u64 ret = 1;
  while (val > ret) {

    ret <<= 1;

  }

  return ret;

}

/* Returns the testcase buf from the file behind this queue entry.
  Increases the refcount. */
u8 *queue_testcase_take(afl_state_t *afl, struct queue_entry *q);

/* Tell afl that this testcase may be evicted from the cache */
void queue_testcase_release(afl_state_t *afl, struct queue_entry *q);

#endif
<|MERGE_RESOLUTION|>--- conflicted
+++ resolved
@@ -166,12 +166,10 @@
   u8 *trace_mini;                       /* Trace bytes, if kept             */
   u32 tc_ref;                           /* Trace bytes ref count            */
 
-<<<<<<< HEAD
   double perf_score;                    /* performance score                */
-=======
+
   u8 *testcase_buf;                     /* The testcase buffer, if loaded.  */
   u32 testcase_refs;                    /* count of users of testcase buf   */
->>>>>>> 43d82965
 
   struct queue_entry *next;             /* Next element, if any             */
 
