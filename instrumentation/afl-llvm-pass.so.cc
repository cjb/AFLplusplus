--- conflicted
+++ resolved
@@ -45,10 +45,7 @@
 #endif
 
 #include "llvm/IR/IRBuilder.h"
-<<<<<<< HEAD
 #include "llvm/Pass.h"
-#include "llvm/IR/LegacyPassManager.h"
-=======
 #if LLVM_VERSION_MAJOR >= 11                        /* use new pass manager */
   #include "llvm/Passes/PassPlugin.h"
   #include "llvm/Passes/PassBuilder.h"
@@ -57,7 +54,6 @@
   #include "llvm/IR/LegacyPassManager.h"
   #include "llvm/Transforms/IPO/PassManagerBuilder.h"
 #endif
->>>>>>> 914eb79c
 #include "llvm/IR/BasicBlock.h"
 #include "llvm/IR/Module.h"
 #include "llvm/Support/Debug.h"
