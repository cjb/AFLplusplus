/*
   american fuzzy lop++ - instrumentation bootstrap
   ------------------------------------------------

   Copyright 2015, 2016 Google Inc. All rights reserved.
   Copyright 2019-2020 AFLplusplus Project. All rights reserved.

   Licensed under the Apache License, Version 2.0 (the "License");
   you may not use this file except in compliance with the License.
   You may obtain a copy of the License at:

     http://www.apache.org/licenses/LICENSE-2.0


*/

#ifdef __ANDROID__
  #include "android-ashmem.h"
#endif
#include "config.h"
#include "types.h"
#include "cmplog.h"
#include "llvm-alternative-coverage.h"

#include <stdio.h>
#include <stdlib.h>
#include <signal.h>
#include <unistd.h>
#include <string.h>
#include <assert.h>
#include <stdint.h>
#include <stddef.h>
#include <limits.h>
#include <errno.h>

#include <sys/mman.h>
#include <sys/syscall.h>
#ifndef __HAIKU__
  #include <sys/shm.h>
#endif
#include <sys/wait.h>
#include <sys/types.h>

#if !__GNUC__
  #include "llvm/Config/llvm-config.h"
#endif

#ifdef __linux__
  #include "snapshot-inl.h"
#endif

/* This is a somewhat ugly hack for the experimental 'trace-pc-guard' mode.
   Basically, we need to make sure that the forkserver is initialized after
   the LLVM-generated runtime initialization pass, not before. */

#ifndef MAP_FIXED_NOREPLACE
  #ifdef MAP_EXCL
    #define MAP_FIXED_NOREPLACE MAP_EXCL | MAP_FIXED
  #else
    #define MAP_FIXED_NOREPLACE MAP_FIXED
  #endif
#endif

#define CTOR_PRIO 3

#include <sys/mman.h>
#include <fcntl.h>

/* Globals needed by the injected instrumentation. The __afl_area_initial region
   is used for instrumentation output before __afl_map_shm() has a chance to
   run. It will end up as .comm, so it shouldn't be too wasteful. */

#if MAP_SIZE <= 65536
  #define MAP_INITIAL_SIZE 2097152
#else
  #define MAP_INITIAL_SIZE MAP_SIZE
#endif

u8   __afl_area_initial[MAP_INITIAL_SIZE];
u8 * __afl_area_ptr_dummy = __afl_area_initial;
u8 * __afl_area_ptr = __afl_area_initial;
u8 * __afl_area_ptr_backup = __afl_area_initial;
u8 * __afl_dictionary;
u8 * __afl_fuzz_ptr;
u32  __afl_fuzz_len_dummy;
u32 *__afl_fuzz_len = &__afl_fuzz_len_dummy;

u32 __afl_final_loc;
u32 __afl_map_size = MAP_SIZE;
u32 __afl_dictionary_len;
u64 __afl_map_addr;

// for the __AFL_COVERAGE_ON/__AFL_COVERAGE_OFF features to work:
int __afl_selective_coverage __attribute__((weak));
int __afl_selective_coverage_start_off __attribute__((weak));
int __afl_selective_coverage_temp = 1;

#if defined(__ANDROID__) || defined(__HAIKU__)
PREV_LOC_T __afl_prev_loc[NGRAM_SIZE_MAX];
PREV_LOC_T __afl_prev_caller[CTX_MAX_K];
u32        __afl_prev_ctx;
u32        __afl_cmp_counter;
#else
__thread PREV_LOC_T __afl_prev_loc[NGRAM_SIZE_MAX];
__thread PREV_LOC_T __afl_prev_caller[CTX_MAX_K];
__thread u32        __afl_prev_ctx;
__thread u32        __afl_cmp_counter;
#endif

int __afl_sharedmem_fuzzing __attribute__((weak));

struct cmp_map *__afl_cmp_map;
struct cmp_map *__afl_cmp_map_backup;

/* Child pid? */

static s32 child_pid;
static void (*old_sigterm_handler)(int) = 0;

/* Running in persistent mode? */

static u8 is_persistent;

/* Are we in sancov mode? */

static u8 _is_sancov;

/* Debug? */

static u32 __afl_debug;

/* Already initialized markers */

u32 __afl_already_initialized_shm;
u32 __afl_already_initialized_forkserver;
u32 __afl_already_initialized_first;
u32 __afl_already_initialized_second;

/* Dummy pipe for area_is_valid() */

static int __afl_dummy_fd[2] = {2, 2};

/* ensure we kill the child on termination */

void at_exit(int signal) {

  if (child_pid > 0) { kill(child_pid, SIGKILL); }

}

/* Uninspired gcc plugin instrumentation */

void __afl_trace(const u32 x) {

  PREV_LOC_T prev = __afl_prev_loc[0];
  __afl_prev_loc[0] = (x >> 1);

  u8 *p = &__afl_area_ptr[prev ^ x];

#if 1                                      /* enable for neverZero feature. */
  #if __GNUC__
  u8 c = __builtin_add_overflow(*p, 1, p);
  *p += c;
  #else
  *p += 1 + ((u8)(1 + *p) == 0);
  #endif
#else
  ++*p;
#endif

  return;

}

/* Error reporting to forkserver controller */

void send_forkserver_error(int error) {

  u32 status;
  if (!error || error > 0xffff) return;
  status = (FS_OPT_ERROR | FS_OPT_SET_ERROR(error));
  if (write(FORKSRV_FD + 1, (char *)&status, 4) != 4) { return; }

}

/* SHM fuzzing setup. */

static void __afl_map_shm_fuzz() {

  char *id_str = getenv(SHM_FUZZ_ENV_VAR);

  if (__afl_debug) {

    fprintf(stderr, "DEBUG: fuzzcase shmem %s\n", id_str ? id_str : "none");

  }

  if (id_str) {

    u8 *map = NULL;

#ifdef USEMMAP
    const char *shm_file_path = id_str;
    int         shm_fd = -1;

    /* create the shared memory segment as if it was a file */
    shm_fd = shm_open(shm_file_path, O_RDWR, 0600);
    if (shm_fd == -1) {

      fprintf(stderr, "shm_open() failed for fuzz\n");
      send_forkserver_error(FS_ERROR_SHM_OPEN);
      exit(1);

    }

    map =
        (u8 *)mmap(0, MAX_FILE + sizeof(u32), PROT_READ, MAP_SHARED, shm_fd, 0);

#else
    u32 shm_id = atoi(id_str);
    map = (u8 *)shmat(shm_id, NULL, 0);

#endif

    /* Whooooops. */

    if (!map || map == (void *)-1) {

      perror("Could not access fuzzing shared memory");
      send_forkserver_error(FS_ERROR_SHM_OPEN);
      exit(1);

    }

    __afl_fuzz_len = (u32 *)map;
    __afl_fuzz_ptr = map + sizeof(u32);

    if (__afl_debug) {

      fprintf(stderr, "DEBUG: successfully got fuzzing shared memory\n");

    }

  } else {

    fprintf(stderr, "Error: variable for fuzzing shared memory is not set\n");
    send_forkserver_error(FS_ERROR_SHM_OPEN);
    exit(1);

  }

}

/* SHM setup. */

static void __afl_map_shm(void) {

  if (__afl_already_initialized_shm) return;
  __afl_already_initialized_shm = 1;

  // if we are not running in afl ensure the map exists
  if (!__afl_area_ptr) { __afl_area_ptr = __afl_area_ptr_dummy; }

  char *id_str = getenv(SHM_ENV_VAR);

  if (__afl_final_loc) {

    if (__afl_final_loc % 64) {

      __afl_final_loc = (((__afl_final_loc + 63) >> 6) << 6);

    }

    __afl_map_size = __afl_final_loc;

    if (__afl_final_loc > MAP_SIZE) {

      char *ptr;
      u32   val = 0;
      if ((ptr = getenv("AFL_MAP_SIZE")) != NULL) val = atoi(ptr);
      if (val < __afl_final_loc) {

        if (__afl_final_loc > FS_OPT_MAX_MAPSIZE) {

          if (!getenv("AFL_QUIET"))
            fprintf(stderr,
                    "Error: AFL++ tools *require* to set AFL_MAP_SIZE to %u "
                    "to be able to run this instrumented program!\n",
                    __afl_final_loc);

          if (id_str) {

            send_forkserver_error(FS_ERROR_MAP_SIZE);
            exit(-1);

          }

        } else {

          if (!getenv("AFL_QUIET"))
            fprintf(stderr,
                    "Warning: AFL++ tools will need to set AFL_MAP_SIZE to %u "
                    "to be able to run this instrumented program!\n",
                    __afl_final_loc);

        }

      }

    }

  }

  /* If we're running under AFL, attach to the appropriate region, replacing the
     early-stage __afl_area_initial region that is needed to allow some really
     hacky .init code to work correctly in projects such as OpenSSL. */

  if (__afl_debug) {

    fprintf(stderr,
            "DEBUG: (1) id_str %s, __afl_area_ptr %p, __afl_area_initial %p, "
            "__afl_area_ptr_dummy 0x%p, __afl_map_addr 0x%llx, MAP_SIZE %u, "
            "__afl_final_loc %u, "
            "max_size_forkserver %u/0x%x\n",
            id_str == NULL ? "<null>" : id_str, __afl_area_ptr,
            __afl_area_initial, __afl_area_ptr_dummy, __afl_map_addr, MAP_SIZE,
            __afl_final_loc, FS_OPT_MAX_MAPSIZE, FS_OPT_MAX_MAPSIZE);

  }

  if (id_str) {

    if (__afl_area_ptr && __afl_area_ptr != __afl_area_initial &&
        __afl_area_ptr != __afl_area_ptr_dummy) {

      if (__afl_map_addr) {

        munmap((void *)__afl_map_addr, __afl_final_loc);

      } else {

        free(__afl_area_ptr);

      }

      __afl_area_ptr = __afl_area_ptr_dummy;

    }

#ifdef USEMMAP
    const char *   shm_file_path = id_str;
    int            shm_fd = -1;
    unsigned char *shm_base = NULL;

    /* create the shared memory segment as if it was a file */
    shm_fd = shm_open(shm_file_path, O_RDWR, 0600);
    if (shm_fd == -1) {

      fprintf(stderr, "shm_open() failed\n");
      send_forkserver_error(FS_ERROR_SHM_OPEN);
      exit(1);

    }

    /* map the shared memory segment to the address space of the process */
    if (__afl_map_addr) {

      shm_base =
          mmap((void *)__afl_map_addr, __afl_map_size, PROT_READ | PROT_WRITE,
               MAP_FIXED_NOREPLACE | MAP_SHARED, shm_fd, 0);

    } else {

      shm_base = mmap(0, __afl_map_size, PROT_READ | PROT_WRITE, MAP_SHARED,
                      shm_fd, 0);

    }

    close(shm_fd);
    shm_fd = -1;

    if (shm_base == MAP_FAILED) {

      fprintf(stderr, "mmap() failed\n");
      perror("mmap for map");

      if (__afl_map_addr)
        send_forkserver_error(FS_ERROR_MAP_ADDR);
      else
        send_forkserver_error(FS_ERROR_MMAP);

      exit(2);

    }

    __afl_area_ptr = shm_base;
#else
    u32 shm_id = atoi(id_str);

    if (__afl_map_size && __afl_map_size > MAP_SIZE) {

      u8 *map_env = (u8 *)getenv("AFL_MAP_SIZE");
      if (!map_env || atoi((char *)map_env) < MAP_SIZE) {

        send_forkserver_error(FS_ERROR_MAP_SIZE);
        _exit(1);

      }

    }

    __afl_area_ptr = (u8 *)shmat(shm_id, (void *)__afl_map_addr, 0);

    /* Whooooops. */

    if (!__afl_area_ptr || __afl_area_ptr == (void *)-1) {

      if (__afl_map_addr)
        send_forkserver_error(FS_ERROR_MAP_ADDR);
      else
        send_forkserver_error(FS_ERROR_SHMAT);

      perror("shmat for map");
      _exit(1);

    }

#endif

    /* Write something into the bitmap so that even with low AFL_INST_RATIO,
       our parent doesn't give up on us. */

    __afl_area_ptr[0] = 1;

  } else if ((!__afl_area_ptr || __afl_area_ptr == __afl_area_initial) &&

             __afl_map_addr) {

    __afl_area_ptr = (u8 *)mmap(
        (void *)__afl_map_addr, __afl_map_size, PROT_READ | PROT_WRITE,
        MAP_FIXED_NOREPLACE | MAP_SHARED | MAP_ANONYMOUS, -1, 0);

    if (__afl_area_ptr == MAP_FAILED) {

      fprintf(stderr, "can not acquire mmap for address %p\n",
              (void *)__afl_map_addr);
      send_forkserver_error(FS_ERROR_SHM_OPEN);
      exit(1);

    }

  } else if (_is_sancov && __afl_area_ptr != __afl_area_initial) {

    free(__afl_area_ptr);
    __afl_area_ptr = NULL;

    if (__afl_final_loc > MAP_INITIAL_SIZE) {

      __afl_area_ptr = (u8 *)malloc(__afl_final_loc);

    }

    if (!__afl_area_ptr) { __afl_area_ptr = __afl_area_ptr_dummy; }

  }

  __afl_area_ptr_backup = __afl_area_ptr;

  if (__afl_debug) {

    fprintf(stderr,
            "DEBUG: (2) id_str %s, __afl_area_ptr %p, __afl_area_initial %p, "
            "__afl_area_ptr_dummy 0x%p, __afl_map_addr 0x%llx, MAP_SIZE "
            "%u, __afl_final_loc %u, "
            "max_size_forkserver %u/0x%x\n",
            id_str == NULL ? "<null>" : id_str, __afl_area_ptr,
            __afl_area_initial, __afl_area_ptr_dummy, __afl_map_addr, MAP_SIZE,
            __afl_final_loc, FS_OPT_MAX_MAPSIZE, FS_OPT_MAX_MAPSIZE);

  }

  if (__afl_selective_coverage) {

    if (__afl_map_size > MAP_INITIAL_SIZE) {

      __afl_area_ptr_dummy = (u8 *)malloc(__afl_map_size);

      if (__afl_area_ptr_dummy) {

        if (__afl_selective_coverage_start_off) {

          __afl_area_ptr = __afl_area_ptr_dummy;

        }

      } else {

        fprintf(stderr, "Error: __afl_selective_coverage failed!\n");
        __afl_selective_coverage = 0;
        // continue;

      }

    }

  }

  id_str = getenv(CMPLOG_SHM_ENV_VAR);

  if (__afl_debug) {

    fprintf(stderr, "DEBUG: cmplog id_str %s\n",
            id_str == NULL ? "<null>" : id_str);

  }

  if (id_str) {

    if ((__afl_dummy_fd[1] = open("/dev/null", O_WRONLY)) < 0) {

      if (pipe(__afl_dummy_fd) < 0) { __afl_dummy_fd[1] = 1; }

    }

#ifdef USEMMAP
    const char *    shm_file_path = id_str;
    int             shm_fd = -1;
    struct cmp_map *shm_base = NULL;

    /* create the shared memory segment as if it was a file */
    shm_fd = shm_open(shm_file_path, O_RDWR, 0600);
    if (shm_fd == -1) {

      perror("shm_open() failed\n");
      send_forkserver_error(FS_ERROR_SHM_OPEN);
      exit(1);

    }

    /* map the shared memory segment to the address space of the process */
    shm_base = mmap(0, sizeof(struct cmp_map), PROT_READ | PROT_WRITE,
                    MAP_SHARED, shm_fd, 0);
    if (shm_base == MAP_FAILED) {

      close(shm_fd);
      shm_fd = -1;

      fprintf(stderr, "mmap() failed\n");
      send_forkserver_error(FS_ERROR_SHM_OPEN);
      exit(2);

    }

    __afl_cmp_map = shm_base;
#else
    u32 shm_id = atoi(id_str);

    __afl_cmp_map = (struct cmp_map *)shmat(shm_id, NULL, 0);
#endif

    __afl_cmp_map_backup = __afl_cmp_map;

    if (!__afl_cmp_map || __afl_cmp_map == (void *)-1) {

      perror("shmat for cmplog");
      send_forkserver_error(FS_ERROR_SHM_OPEN);
      _exit(1);

    }

  }

}

/* unmap SHM. */

static void __afl_unmap_shm(void) {

  if (!__afl_already_initialized_shm) return;

  char *id_str = getenv(SHM_ENV_VAR);

  if (id_str) {

#ifdef USEMMAP

    munmap((void *)__afl_area_ptr, __afl_map_size);

#else

    shmdt((void *)__afl_area_ptr);

#endif

  } else if ((!__afl_area_ptr || __afl_area_ptr == __afl_area_initial) &&

             __afl_map_addr) {

    munmap((void *)__afl_map_addr, __afl_map_size);

  }

  __afl_area_ptr = __afl_area_ptr_dummy;

  id_str = getenv(CMPLOG_SHM_ENV_VAR);

  if (id_str) {

#ifdef USEMMAP

    munmap((void *)__afl_cmp_map, __afl_map_size);

#else

    shmdt((void *)__afl_cmp_map);

#endif

    __afl_cmp_map = NULL;

  }

  __afl_already_initialized_shm = 0;

}

#ifdef __linux__
static void __afl_start_snapshots(void) {

  static u8 tmp[4] = {0, 0, 0, 0};
  u32       status = 0;
  u32       already_read_first = 0;
  u32       was_killed;

  u8 child_stopped = 0;

  void (*old_sigchld_handler)(int) = 0;  // = signal(SIGCHLD, SIG_DFL);

  /* Phone home and tell the parent that we're OK. If parent isn't there,
     assume we're not running in forkserver mode and just execute program. */

  status |= (FS_OPT_ENABLED | FS_OPT_SNAPSHOT);
  if (__afl_sharedmem_fuzzing != 0) status |= FS_OPT_SHDMEM_FUZZ;
  if (__afl_map_size <= FS_OPT_MAX_MAPSIZE)
    status |= (FS_OPT_SET_MAPSIZE(__afl_map_size) | FS_OPT_MAPSIZE);
  if (__afl_dictionary_len && __afl_dictionary) status |= FS_OPT_AUTODICT;
  memcpy(tmp, &status, 4);

  if (write(FORKSRV_FD + 1, tmp, 4) != 4) { return; }

  if (__afl_sharedmem_fuzzing || (__afl_dictionary_len && __afl_dictionary)) {

    if (read(FORKSRV_FD, &was_killed, 4) != 4) { _exit(1); }

    if (__afl_debug) {

      fprintf(stderr, "target forkserver recv: %08x\n", was_killed);

    }

    if ((was_killed & (FS_OPT_ENABLED | FS_OPT_SHDMEM_FUZZ)) ==
        (FS_OPT_ENABLED | FS_OPT_SHDMEM_FUZZ)) {

      __afl_map_shm_fuzz();

    }

    if ((was_killed & (FS_OPT_ENABLED | FS_OPT_AUTODICT)) ==
            (FS_OPT_ENABLED | FS_OPT_AUTODICT) &&
        __afl_dictionary_len && __afl_dictionary) {

      // great lets pass the dictionary through the forkserver FD
      u32 len = __afl_dictionary_len, offset = 0;
      s32 ret;

      if (write(FORKSRV_FD + 1, &len, 4) != 4) {

        write(2, "Error: could not send dictionary len\n",
              strlen("Error: could not send dictionary len\n"));
        _exit(1);

      }

      while (len != 0) {

        ret = write(FORKSRV_FD + 1, __afl_dictionary + offset, len);

        if (ret < 1) {

          write(2, "Error: could not send dictionary\n",
                strlen("Error: could not send dictionary\n"));
          _exit(1);

        }

        len -= ret;
        offset += ret;

      }

    } else {

      // uh this forkserver does not understand extended option passing
      // or does not want the dictionary
      if (!__afl_fuzz_ptr) already_read_first = 1;

    }

  }

  while (1) {

    int status;

    if (already_read_first) {

      already_read_first = 0;

    } else {

      /* Wait for parent by reading from the pipe. Abort if read fails. */
      if (read(FORKSRV_FD, &was_killed, 4) != 4) _exit(1);

    }

  #ifdef _AFL_DOCUMENT_MUTATIONS
    if (__afl_fuzz_ptr) {

      static uint32_t counter = 0;
      char            fn[32];
      sprintf(fn, "%09u:forkserver", counter);
      s32 fd_doc = open(fn, O_WRONLY | O_CREAT | O_TRUNC, 0600);
      if (fd_doc >= 0) {

        if (write(fd_doc, __afl_fuzz_ptr, *__afl_fuzz_len) != *__afl_fuzz_len) {

          fprintf(stderr, "write of mutation file failed: %s\n", fn);
          unlink(fn);

        }

        close(fd_doc);

      }

      counter++;

    }

  #endif

    /* If we stopped the child in persistent mode, but there was a race
       condition and afl-fuzz already issued SIGKILL, write off the old
       process. */

    if (child_stopped && was_killed) {

      child_stopped = 0;
      if (waitpid(child_pid, &status, 0) < 0) _exit(1);

    }

    if (!child_stopped) {

      /* Once woken up, create a clone of our process. */

      child_pid = fork();
      if (child_pid < 0) _exit(1);

      /* In child process: close fds, resume execution. */

      if (!child_pid) {

        //(void)nice(-20);  // does not seem to improve

        signal(SIGCHLD, old_sigchld_handler);
        signal(SIGTERM, old_sigterm_handler);

        close(FORKSRV_FD);
        close(FORKSRV_FD + 1);

        if (!afl_snapshot_take(AFL_SNAPSHOT_MMAP | AFL_SNAPSHOT_FDS |
                               AFL_SNAPSHOT_REGS | AFL_SNAPSHOT_EXIT)) {

          raise(SIGSTOP);

        }

        __afl_area_ptr[0] = 1;
        memset(__afl_prev_loc, 0, NGRAM_SIZE_MAX * sizeof(PREV_LOC_T));

        return;

      }

    } else {

      /* Special handling for persistent mode: if the child is alive but
         currently stopped, simply restart it with SIGCONT. */

      kill(child_pid, SIGCONT);
      child_stopped = 0;

    }

    /* In parent process: write PID to pipe, then wait for child. */

    if (write(FORKSRV_FD + 1, &child_pid, 4) != 4) _exit(1);

    if (waitpid(child_pid, &status, WUNTRACED) < 0) _exit(1);

    /* In persistent mode, the child stops itself with SIGSTOP to indicate
       a successful run. In this case, we want to wake it up without forking
       again. */

    if (WIFSTOPPED(status)) child_stopped = 1;

    /* Relay wait status to pipe, then loop back. */

    if (write(FORKSRV_FD + 1, &status, 4) != 4) _exit(1);

  }

}

#endif

/* Fork server logic. */

static void __afl_start_forkserver(void) {

  if (__afl_already_initialized_forkserver) return;
  __afl_already_initialized_forkserver = 1;

  struct sigaction orig_action;
  sigaction(SIGTERM, NULL, &orig_action);
  old_sigterm_handler = orig_action.sa_handler;
  signal(SIGTERM, at_exit);

#ifdef __linux__
  if (/*!is_persistent &&*/ !__afl_cmp_map && !getenv("AFL_NO_SNAPSHOT") &&
      afl_snapshot_init() >= 0) {

    __afl_start_snapshots();
    return;

  }

#endif

  u8  tmp[4] = {0, 0, 0, 0};
  u32 status_for_fsrv = 0;
  u32 already_read_first = 0;
  u32 was_killed;

  u8 child_stopped = 0;

  void (*old_sigchld_handler)(int) = 0;  // = signal(SIGCHLD, SIG_DFL);

  if (__afl_map_size <= FS_OPT_MAX_MAPSIZE) {

    status_for_fsrv |= (FS_OPT_SET_MAPSIZE(__afl_map_size) | FS_OPT_MAPSIZE);

  }

  if (__afl_dictionary_len && __afl_dictionary) {

    status_for_fsrv |= FS_OPT_AUTODICT;

  }

  if (__afl_sharedmem_fuzzing != 0) { status_for_fsrv |= FS_OPT_SHDMEM_FUZZ; }
  if (status_for_fsrv) { status_for_fsrv |= (FS_OPT_ENABLED); }
  memcpy(tmp, &status_for_fsrv, 4);

  /* Phone home and tell the parent that we're OK. If parent isn't there,
     assume we're not running in forkserver mode and just execute program. */

  if (write(FORKSRV_FD + 1, tmp, 4) != 4) { return; }

  if (__afl_sharedmem_fuzzing || (__afl_dictionary_len && __afl_dictionary)) {

    if (read(FORKSRV_FD, &was_killed, 4) != 4) _exit(1);

    if (__afl_debug) {

      fprintf(stderr, "target forkserver recv: %08x\n", was_killed);

    }

    if ((was_killed & (FS_OPT_ENABLED | FS_OPT_SHDMEM_FUZZ)) ==
        (FS_OPT_ENABLED | FS_OPT_SHDMEM_FUZZ)) {

      __afl_map_shm_fuzz();

    }

    if ((was_killed & (FS_OPT_ENABLED | FS_OPT_AUTODICT)) ==
            (FS_OPT_ENABLED | FS_OPT_AUTODICT) &&
        __afl_dictionary_len && __afl_dictionary) {

      // great lets pass the dictionary through the forkserver FD
      u32 len = __afl_dictionary_len, offset = 0;

      if (write(FORKSRV_FD + 1, &len, 4) != 4) {

        write(2, "Error: could not send dictionary len\n",
              strlen("Error: could not send dictionary len\n"));
        _exit(1);

      }

      while (len != 0) {

        s32 ret;
        ret = write(FORKSRV_FD + 1, __afl_dictionary + offset, len);

        if (ret < 1) {

          write(2, "Error: could not send dictionary\n",
                strlen("Error: could not send dictionary\n"));
          _exit(1);

        }

        len -= ret;
        offset += ret;

      }

    } else {

      // uh this forkserver does not understand extended option passing
      // or does not want the dictionary
      if (!__afl_fuzz_ptr) already_read_first = 1;

    }

  }

  while (1) {

    int status;

    /* Wait for parent by reading from the pipe. Abort if read fails. */

    if (already_read_first) {

      already_read_first = 0;

    } else {

      if (read(FORKSRV_FD, &was_killed, 4) != 4) _exit(1);

    }

#ifdef _AFL_DOCUMENT_MUTATIONS
    if (__afl_fuzz_ptr) {

      static uint32_t counter = 0;
      char            fn[32];
      sprintf(fn, "%09u:forkserver", counter);
      s32 fd_doc = open(fn, O_WRONLY | O_CREAT | O_TRUNC, 0600);
      if (fd_doc >= 0) {

        if (write(fd_doc, __afl_fuzz_ptr, *__afl_fuzz_len) != *__afl_fuzz_len) {

          fprintf(stderr, "write of mutation file failed: %s\n", fn);
          unlink(fn);

        }

        close(fd_doc);

      }

      counter++;

    }

#endif

    /* If we stopped the child in persistent mode, but there was a race
       condition and afl-fuzz already issued SIGKILL, write off the old
       process. */

    if (child_stopped && was_killed) {

      child_stopped = 0;
      if (waitpid(child_pid, &status, 0) < 0) _exit(1);

    }

    if (!child_stopped) {

      /* Once woken up, create a clone of our process. */

      child_pid = fork();
      if (child_pid < 0) _exit(1);

      /* In child process: close fds, resume execution. */

      if (!child_pid) {

        //(void)nice(-20);

        signal(SIGCHLD, old_sigchld_handler);
        signal(SIGTERM, old_sigterm_handler);

        close(FORKSRV_FD);
        close(FORKSRV_FD + 1);
        return;

      }

    } else {

      /* Special handling for persistent mode: if the child is alive but
         currently stopped, simply restart it with SIGCONT. */

      kill(child_pid, SIGCONT);
      child_stopped = 0;

    }

    /* In parent process: write PID to pipe, then wait for child. */

    if (write(FORKSRV_FD + 1, &child_pid, 4) != 4) _exit(1);

    if (waitpid(child_pid, &status, is_persistent ? WUNTRACED : 0) < 0)
      _exit(1);

    /* In persistent mode, the child stops itself with SIGSTOP to indicate
       a successful run. In this case, we want to wake it up without forking
       again. */

    if (WIFSTOPPED(status)) child_stopped = 1;

    /* Relay wait status to pipe, then loop back. */

    if (write(FORKSRV_FD + 1, &status, 4) != 4) _exit(1);

  }

}

/* A simplified persistent mode handler, used as explained in
 * README.llvm.md. */

int __afl_persistent_loop(unsigned int max_cnt) {

  static u8  first_pass = 1;
  static u32 cycle_cnt;

  if (first_pass) {

    /* Make sure that every iteration of __AFL_LOOP() starts with a clean slate.
       On subsequent calls, the parent will take care of that, but on the first
       iteration, it's our job to erase any trace of whatever happened
       before the loop. */

    if (is_persistent) {

      memset(__afl_area_ptr, 0, __afl_map_size);
      __afl_area_ptr[0] = 1;
      memset(__afl_prev_loc, 0, NGRAM_SIZE_MAX * sizeof(PREV_LOC_T));

    }

    cycle_cnt = max_cnt;
    first_pass = 0;
    __afl_selective_coverage_temp = 1;

    return 1;

  }

  if (is_persistent) {

    if (--cycle_cnt) {

      raise(SIGSTOP);

      __afl_area_ptr[0] = 1;
      memset(__afl_prev_loc, 0, NGRAM_SIZE_MAX * sizeof(PREV_LOC_T));
      __afl_selective_coverage_temp = 1;

      return 1;

    } else {

      /* When exiting __AFL_LOOP(), make sure that the subsequent code that
         follows the loop is not traced. We do that by pivoting back to the
         dummy output region. */

      __afl_area_ptr = __afl_area_ptr_dummy;

    }

  }

  return 0;

}

/* This one can be called from user code when deferred forkserver mode
    is enabled. */

void __afl_manual_init(void) {

  static u8 init_done;

  if (getenv("AFL_DISABLE_LLVM_INSTRUMENTATION")) {

    init_done = 1;
    is_persistent = 0;
    __afl_sharedmem_fuzzing = 0;
    if (__afl_area_ptr == NULL) __afl_area_ptr = __afl_area_ptr_dummy;

    if (__afl_debug) {

      fprintf(stderr,
              "DEBUG: disabled instrumentation because of "
              "AFL_DISABLE_LLVM_INSTRUMENTATION\n");

    }

  }

  if (!init_done) {

    __afl_start_forkserver();
    init_done = 1;

  }

}

/* Initialization of the forkserver - latest possible */

__attribute__((constructor())) void __afl_auto_init(void) {

  if (getenv("AFL_DISABLE_LLVM_INSTRUMENTATION")) return;

  if (getenv(DEFER_ENV_VAR)) return;

  __afl_manual_init();

}

/* Initialization of the shmem - earliest possible because of LTO fixed mem. */

__attribute__((constructor(CTOR_PRIO))) void __afl_auto_early(void) {

  is_persistent = !!getenv(PERSIST_ENV_VAR);

  if (getenv("AFL_DISABLE_LLVM_INSTRUMENTATION")) return;

  __afl_map_shm();

}

/* preset __afl_area_ptr #2 */

__attribute__((constructor(1))) void __afl_auto_second(void) {

  if (__afl_already_initialized_second) return;
  __afl_already_initialized_second = 1;

  if (getenv("AFL_DEBUG")) { __afl_debug = 1; }

  if (getenv("AFL_DISABLE_LLVM_INSTRUMENTATION")) return;
  u8 *ptr;

  if (__afl_final_loc) {

    if (__afl_area_ptr && __afl_area_ptr != __afl_area_initial)
      free(__afl_area_ptr);

    if (__afl_map_addr)
      ptr = (u8 *)mmap((void *)__afl_map_addr, __afl_final_loc,
                       PROT_READ | PROT_WRITE,
                       MAP_FIXED_NOREPLACE | MAP_SHARED | MAP_ANONYMOUS, -1, 0);
    else
      ptr = (u8 *)malloc(__afl_final_loc);

    if (ptr && (ssize_t)ptr != -1) {

      __afl_area_ptr = ptr;
      __afl_area_ptr_backup = __afl_area_ptr;

    }

  }

}  // ptr memleak report is a false positive

/* preset __afl_area_ptr #1 - at constructor level 0 global variables have
   not been set */

__attribute__((constructor(0))) void __afl_auto_first(void) {

  if (__afl_already_initialized_first) return;
  __afl_already_initialized_first = 1;

  if (getenv("AFL_DISABLE_LLVM_INSTRUMENTATION")) return;
  u8 *ptr = (u8 *)malloc(MAP_INITIAL_SIZE);

  if (ptr && (ssize_t)ptr != -1) {

    __afl_area_ptr = ptr;
    __afl_area_ptr_backup = __afl_area_ptr;

  }

}  // ptr memleak report is a false positive

/* The following stuff deals with supporting -fsanitize-coverage=trace-pc-guard.
   It remains non-operational in the traditional, plugin-backed LLVM mode.
   For more info about 'trace-pc-guard', see README.llvm.md.

   The first function (__sanitizer_cov_trace_pc_guard) is called back on every
   edge (as opposed to every basic block). */

void __sanitizer_cov_trace_pc_guard(uint32_t *guard) {

  // For stability analysis, if you want to know to which function unstable
  // edge IDs belong - uncomment, recompile+install llvm_mode, recompile
  // the target. libunwind and libbacktrace are better solutions.
  // Set AFL_DEBUG_CHILD=1 and run afl-fuzz with 2>file to capture
  // the backtrace output
  /*
  uint32_t unstable[] = { ... unstable edge IDs };
  uint32_t idx;
  char bt[1024];
  for (idx = 0; i < sizeof(unstable)/sizeof(uint32_t); i++) {

    if (unstable[idx] == __afl_area_ptr[*guard]) {

      int bt_size = backtrace(bt, 256);
      if (bt_size > 0) {

        char **bt_syms = backtrace_symbols(bt, bt_size);
        if (bt_syms) {

          fprintf(stderr, "DEBUG: edge=%u caller=%s\n", unstable[idx],
  bt_syms[0]);
          free(bt_syms);

        }

      }

    }

  }

  */

#if (LLVM_VERSION_MAJOR < 9)

  __afl_area_ptr[*guard]++;

#else

  __afl_area_ptr[*guard] =
      __afl_area_ptr[*guard] + 1 + (__afl_area_ptr[*guard] == 255 ? 1 : 0);

#endif

}

/* Init callback. Populates instrumentation IDs. Note that we're using
   ID of 0 as a special value to indicate non-instrumented bits. That may
   still touch the bitmap, but in a fairly harmless way. */

void __sanitizer_cov_trace_pc_guard_init(uint32_t *start, uint32_t *stop) {

  u32   inst_ratio = 100;
  char *x;

  _is_sancov = 1;
  if (!__afl_final_loc) { __afl_final_loc = 2; }  // first edge = 3

  if (__afl_debug) {

    fprintf(stderr,
            "Running __sanitizer_cov_trace_pc_guard_init: %p-%p (%lu edges) "
            "after_fs=%u\n",
            start, stop, (unsigned long)(stop - start),
            __afl_already_initialized_forkserver);

  }

  if (start == stop || *start) return;

  x = getenv("AFL_INST_RATIO");
  if (x) inst_ratio = (u32)atoi(x);

  if (!inst_ratio || inst_ratio > 100) {

    fprintf(stderr, "[-] ERROR: Invalid AFL_INST_RATIO (must be 1-100).\n");
    abort();

  }

  /* instrumented code is loaded *after* our forkserver is up. this is a
     problem. We cannot prevent collisions then :( */
  if (__afl_already_initialized_forkserver &&
      __afl_final_loc + 1 + stop - start > __afl_map_size) {

    if (__afl_debug) {

      fprintf(stderr, "Warning: new instrumented code after the forkserver!\n");

    }

    __afl_final_loc = 2;

    if (1 + stop - start > __afl_map_size) {

      *(start++) = ++__afl_final_loc;

      while (start < stop) {

        if (R(100) < inst_ratio)
          *start = ++__afl_final_loc % __afl_map_size;
        else
          *start = 0;

        start++;

      }

      return;

    }

  }

  /* Make sure that the first element in the range is always set - we use that
     to avoid duplicate calls (which can happen as an artifact of the underlying
     implementation in LLVM). */

  *(start++) = ++__afl_final_loc;

  while (start < stop) {

    if (R(100) < inst_ratio)
      *start = ++__afl_final_loc;
    else
      *start = 0;

    start++;

  }

<<<<<<< HEAD
  if (__afl_debug) {

    fprintf(stderr,
            "Done __sanitizer_cov_trace_pc_guard_init: __afl_final_loc = %u\n",
            __afl_final_loc);

  }

  if (__afl_already_initialized_shm && __afl_final_loc > __afl_map_size) {

    if (__afl_debug) {

      fprintf(stderr, "Reinit shm necessary (+%u)\n",
              __afl_final_loc - __afl_map_size);

    }

    __afl_unmap_shm();
    __afl_map_shm();
=======
  // enforce map size is != MAP_SIZE (with 32 round-up)
  if (__afl_final_loc > MAP_SIZE - 32 && __afl_final_loc <= MAP_SIZE) {

    __afl_final_loc = MAP_SIZE + 1;
>>>>>>> 7d586109

  }

}

///// CmpLog instrumentation

void __cmplog_ins_hook1(uint8_t arg1, uint8_t arg2, uint8_t attr) {

  // fprintf(stderr, "hook1 arg0=%02x arg1=%02x attr=%u\n",
  //         (u8) arg1, (u8) arg2, attr);

  if (unlikely(!__afl_cmp_map || arg1 == arg2)) return;

  uintptr_t k = (uintptr_t)__builtin_return_address(0);
  k = (k >> 4) ^ (k << 8);
  k &= CMP_MAP_W - 1;

  u32 hits;

  if (__afl_cmp_map->headers[k].type != CMP_TYPE_INS) {

    __afl_cmp_map->headers[k].type = CMP_TYPE_INS;
    hits = 0;
    __afl_cmp_map->headers[k].hits = 1;
    __afl_cmp_map->headers[k].shape = 0;

  } else {

    hits = __afl_cmp_map->headers[k].hits++;

  }

  __afl_cmp_map->headers[k].attribute = attr;

  hits &= CMP_MAP_H - 1;
  __afl_cmp_map->log[k][hits].v0 = arg1;
  __afl_cmp_map->log[k][hits].v1 = arg2;

}

void __cmplog_ins_hook2(uint16_t arg1, uint16_t arg2, uint8_t attr) {

  if (unlikely(!__afl_cmp_map || arg1 == arg2)) return;

  uintptr_t k = (uintptr_t)__builtin_return_address(0);
  k = (k >> 4) ^ (k << 8);
  k &= CMP_MAP_W - 1;

  u32 hits;

  if (__afl_cmp_map->headers[k].type != CMP_TYPE_INS) {

    __afl_cmp_map->headers[k].type = CMP_TYPE_INS;
    hits = 0;
    __afl_cmp_map->headers[k].hits = 1;
    __afl_cmp_map->headers[k].shape = 1;

  } else {

    hits = __afl_cmp_map->headers[k].hits++;

    if (!__afl_cmp_map->headers[k].shape) {

      __afl_cmp_map->headers[k].shape = 1;

    }

  }

  __afl_cmp_map->headers[k].attribute = attr;

  hits &= CMP_MAP_H - 1;
  __afl_cmp_map->log[k][hits].v0 = arg1;
  __afl_cmp_map->log[k][hits].v1 = arg2;

}

void __cmplog_ins_hook4(uint32_t arg1, uint32_t arg2, uint8_t attr) {

  // fprintf(stderr, "hook4 arg0=%x arg1=%x attr=%u\n", arg1, arg2, attr);

  if (unlikely(!__afl_cmp_map || arg1 == arg2)) return;

  uintptr_t k = (uintptr_t)__builtin_return_address(0);
  k = (k >> 4) ^ (k << 8);
  k &= CMP_MAP_W - 1;

  u32 hits;

  if (__afl_cmp_map->headers[k].type != CMP_TYPE_INS) {

    __afl_cmp_map->headers[k].type = CMP_TYPE_INS;
    hits = 0;
    __afl_cmp_map->headers[k].hits = 1;
    __afl_cmp_map->headers[k].shape = 3;

  } else {

    hits = __afl_cmp_map->headers[k].hits++;

    if (__afl_cmp_map->headers[k].shape < 3) {

      __afl_cmp_map->headers[k].shape = 3;

    }

  }

  __afl_cmp_map->headers[k].attribute = attr;

  hits &= CMP_MAP_H - 1;
  __afl_cmp_map->log[k][hits].v0 = arg1;
  __afl_cmp_map->log[k][hits].v1 = arg2;

}

void __cmplog_ins_hook8(uint64_t arg1, uint64_t arg2, uint8_t attr) {

  // fprintf(stderr, "hook8 arg0=%lx arg1=%lx attr=%u\n", arg1, arg2, attr);

  if (unlikely(!__afl_cmp_map || arg1 == arg2)) return;

  uintptr_t k = (uintptr_t)__builtin_return_address(0);
  k = (k >> 4) ^ (k << 8);
  k &= CMP_MAP_W - 1;

  u32 hits;

  if (__afl_cmp_map->headers[k].type != CMP_TYPE_INS) {

    __afl_cmp_map->headers[k].type = CMP_TYPE_INS;
    hits = 0;
    __afl_cmp_map->headers[k].hits = 1;
    __afl_cmp_map->headers[k].shape = 7;

  } else {

    hits = __afl_cmp_map->headers[k].hits++;

    if (__afl_cmp_map->headers[k].shape < 7) {

      __afl_cmp_map->headers[k].shape = 7;

    }

  }

  __afl_cmp_map->headers[k].attribute = attr;

  hits &= CMP_MAP_H - 1;
  __afl_cmp_map->log[k][hits].v0 = arg1;
  __afl_cmp_map->log[k][hits].v1 = arg2;

}

#ifdef WORD_SIZE_64
// support for u24 to u120 via llvm _ExitInt(). size is in bytes minus 1
void __cmplog_ins_hookN(uint128_t arg1, uint128_t arg2, uint8_t attr,
                        uint8_t size) {

  // fprintf(stderr, "hookN arg0=%llx:%llx arg1=%llx:%llx bytes=%u attr=%u\n",
  // (u64)(arg1 >> 64), (u64)arg1, (u64)(arg2 >> 64), (u64)arg2, size + 1,
  // attr);

  if (unlikely(!__afl_cmp_map || arg1 == arg2)) return;

  uintptr_t k = (uintptr_t)__builtin_return_address(0);
  k = (k >> 4) ^ (k << 8);
  k &= CMP_MAP_W - 1;

  u32 hits;

  if (__afl_cmp_map->headers[k].type != CMP_TYPE_INS) {

    __afl_cmp_map->headers[k].type = CMP_TYPE_INS;
    hits = 0;
    __afl_cmp_map->headers[k].hits = 1;
    __afl_cmp_map->headers[k].shape = size;

  } else {

    hits = __afl_cmp_map->headers[k].hits++;

    if (__afl_cmp_map->headers[k].shape < size) {

      __afl_cmp_map->headers[k].shape = size;

    }

  }

  __afl_cmp_map->headers[k].attribute = attr;

  hits &= CMP_MAP_H - 1;
  __afl_cmp_map->log[k][hits].v0 = (u64)arg1;
  __afl_cmp_map->log[k][hits].v1 = (u64)arg2;

  if (size > 7) {

    __afl_cmp_map->log[k][hits].v0_128 = (u64)(arg1 >> 64);
    __afl_cmp_map->log[k][hits].v1_128 = (u64)(arg2 >> 64);

  }

}

void __cmplog_ins_hook16(uint128_t arg1, uint128_t arg2, uint8_t attr) {

  if (unlikely(!__afl_cmp_map)) return;

  uintptr_t k = (uintptr_t)__builtin_return_address(0);
  k = (k >> 4) ^ (k << 8);
  k &= CMP_MAP_W - 1;

  u32 hits;

  if (__afl_cmp_map->headers[k].type != CMP_TYPE_INS) {

    __afl_cmp_map->headers[k].type = CMP_TYPE_INS;
    hits = 0;
    __afl_cmp_map->headers[k].hits = 1;
    __afl_cmp_map->headers[k].shape = 15;

  } else {

    hits = __afl_cmp_map->headers[k].hits++;

    if (__afl_cmp_map->headers[k].shape < 15) {

      __afl_cmp_map->headers[k].shape = 15;

    }

  }

  __afl_cmp_map->headers[k].attribute = attr;

  hits &= CMP_MAP_H - 1;
  __afl_cmp_map->log[k][hits].v0 = (u64)arg1;
  __afl_cmp_map->log[k][hits].v1 = (u64)arg2;
  __afl_cmp_map->log[k][hits].v0_128 = (u64)(arg1 >> 64);
  __afl_cmp_map->log[k][hits].v1_128 = (u64)(arg2 >> 64);

}

#endif

void __sanitizer_cov_trace_cmp1(uint8_t arg1, uint8_t arg2) {

  __cmplog_ins_hook1(arg1, arg2, 0);

}

void __sanitizer_cov_trace_const_cmp1(uint8_t arg1, uint8_t arg2) {

  __cmplog_ins_hook1(arg1, arg2, 0);

}

void __sanitizer_cov_trace_cmp2(uint16_t arg1, uint16_t arg2) {

  __cmplog_ins_hook2(arg1, arg2, 0);

}

void __sanitizer_cov_trace_const_cmp2(uint16_t arg1, uint16_t arg2) {

  __cmplog_ins_hook2(arg1, arg2, 0);

}

void __sanitizer_cov_trace_cmp4(uint32_t arg1, uint32_t arg2) {

  __cmplog_ins_hook4(arg1, arg2, 0);

}

void __sanitizer_cov_trace_cost_cmp4(uint32_t arg1, uint32_t arg2) {

  __cmplog_ins_hook4(arg1, arg2, 0);

}

void __sanitizer_cov_trace_cmp8(uint64_t arg1, uint64_t arg2) {

  __cmplog_ins_hook8(arg1, arg2, 0);

}

void __sanitizer_cov_trace_const_cmp8(uint64_t arg1, uint64_t arg2) {

  __cmplog_ins_hook8(arg1, arg2, 0);

}

#ifdef WORD_SIZE_64
void __sanitizer_cov_trace_cmp16(uint128_t arg1, uint128_t arg2) {

  __cmplog_ins_hook16(arg1, arg2, 0);

}

#endif

void __sanitizer_cov_trace_switch(uint64_t val, uint64_t *cases) {

  if (unlikely(!__afl_cmp_map)) return;

  for (uint64_t i = 0; i < cases[0]; i++) {

    uintptr_t k = (uintptr_t)__builtin_return_address(0) + i;
    k = (k >> 4) ^ (k << 8);
    k &= CMP_MAP_W - 1;

    u32 hits;

    if (__afl_cmp_map->headers[k].type != CMP_TYPE_INS) {

      __afl_cmp_map->headers[k].type = CMP_TYPE_INS;
      hits = 0;
      __afl_cmp_map->headers[k].hits = 1;
      __afl_cmp_map->headers[k].shape = 7;

    } else {

      hits = __afl_cmp_map->headers[k].hits++;

      if (__afl_cmp_map->headers[k].shape < 7) {

        __afl_cmp_map->headers[k].shape = 7;

      }

    }

    __afl_cmp_map->headers[k].attribute = 1;

    hits &= CMP_MAP_H - 1;
    __afl_cmp_map->log[k][hits].v0 = val;
    __afl_cmp_map->log[k][hits].v1 = cases[i + 2];

  }

}

__attribute__((weak)) void *__asan_region_is_poisoned(void *beg, size_t size) {

  return NULL;

}

// POSIX shenanigan to see if an area is mapped.
// If it is mapped as X-only, we have a problem, so maybe we should add a check
// to avoid to call it on .text addresses
static int area_is_valid(void *ptr, size_t len) {

  if (unlikely(__asan_region_is_poisoned(ptr, len))) { return 0; }

  long r = syscall(__afl_dummy_fd[1], SYS_write, ptr, len);

  if (unlikely(r <= 0 || r > len)) {  // fail - maybe hitting asan boundary?

    char *p = (char *)ptr;
    long  page_size = sysconf(_SC_PAGE_SIZE);
    char *page = (char *)((uintptr_t)p & ~(page_size - 1)) + page_size;
    if (page < p + len) { return 0; }  // no isnt, return fail
    len -= (p + len - page);
    r = syscall(__afl_dummy_fd[1], SYS_write, p, len);

  }

  // partial writes - we return what was written.
  if (likely(r >= 0 && r <= len)) {

    return (int)r;

  } else {

    return 0;

  }

}

void __cmplog_rtn_hook(u8 *ptr1, u8 *ptr2) {

  /*
    u32 i;
    if (area_is_valid(ptr1, 32) <= 0 || area_is_valid(ptr2, 32) <= 0) return;
    fprintf(stderr, "rtn arg0=");
    for (i = 0; i < 32; i++)
      fprintf(stderr, "%02x", ptr1[i]);
    fprintf(stderr, " arg1=");
    for (i = 0; i < 32; i++)
      fprintf(stderr, "%02x", ptr2[i]);
    fprintf(stderr, "\n");
  */

  if (unlikely(!__afl_cmp_map)) return;
  int l1, l2;
  if ((l1 = area_is_valid(ptr1, 32)) <= 0 ||
      (l2 = area_is_valid(ptr2, 32)) <= 0)
    return;
  int len = MIN(l1, l2);

  uintptr_t k = (uintptr_t)__builtin_return_address(0);
  k = (k >> 4) ^ (k << 8);
  k &= CMP_MAP_W - 1;

  u32 hits;

  if (__afl_cmp_map->headers[k].type != CMP_TYPE_RTN) {

    __afl_cmp_map->headers[k].type = CMP_TYPE_RTN;
    __afl_cmp_map->headers[k].hits = 1;
    __afl_cmp_map->headers[k].shape = len - 1;
    hits = 0;

  } else {

    hits = __afl_cmp_map->headers[k].hits++;

    if (__afl_cmp_map->headers[k].shape < len) {

      __afl_cmp_map->headers[k].shape = len - 1;

    }

  }

  hits &= CMP_MAP_RTN_H - 1;
  __builtin_memcpy(((struct cmpfn_operands *)__afl_cmp_map->log[k])[hits].v0,
                   ptr1, len);
  __builtin_memcpy(((struct cmpfn_operands *)__afl_cmp_map->log[k])[hits].v1,
                   ptr2, len);

}

// gcc libstdc++
// _ZNKSt7__cxx1112basic_stringIcSt11char_traitsIcESaIcEE7compareEPKc
static u8 *get_gcc_stdstring(u8 *string) {

  u32 *len = (u32 *)(string + 8);

  if (*len < 16) {  // in structure

    return (string + 16);

  } else {  // in memory

    u8 **ptr = (u8 **)string;
    return (*ptr);

  }

}

// llvm libc++ _ZNKSt3__112basic_stringIcNS_11char_traitsIcEENS_9allocator
//             IcEEE7compareEmmPKcm
static u8 *get_llvm_stdstring(u8 *string) {

  // length is in: if ((string[0] & 1) == 0) u8 len = (string[0] >> 1);
  // or: if (string[0] & 1) u32 *len = (u32 *) (string + 8);

  if (string[0] & 1) {  // in memory

    u8 **ptr = (u8 **)(string + 16);
    return (*ptr);

  } else {  // in structure

    return (string + 1);

  }

}

void __cmplog_rtn_gcc_stdstring_cstring(u8 *stdstring, u8 *cstring) {

  if (unlikely(!__afl_cmp_map)) return;
  if (area_is_valid(stdstring, 32) <= 0 || area_is_valid(cstring, 32) <= 0)
    return;

  __cmplog_rtn_hook(get_gcc_stdstring(stdstring), cstring);

}

void __cmplog_rtn_gcc_stdstring_stdstring(u8 *stdstring1, u8 *stdstring2) {

  if (unlikely(!__afl_cmp_map)) return;
  if (area_is_valid(stdstring1, 32) <= 0 || area_is_valid(stdstring2, 32) <= 0)
    return;

  __cmplog_rtn_hook(get_gcc_stdstring(stdstring1),
                    get_gcc_stdstring(stdstring2));

}

void __cmplog_rtn_llvm_stdstring_cstring(u8 *stdstring, u8 *cstring) {

  if (unlikely(!__afl_cmp_map)) return;
  if (area_is_valid(stdstring, 32) <= 0 || area_is_valid(cstring, 32) <= 0)
    return;

  __cmplog_rtn_hook(get_llvm_stdstring(stdstring), cstring);

}

void __cmplog_rtn_llvm_stdstring_stdstring(u8 *stdstring1, u8 *stdstring2) {

  if (unlikely(!__afl_cmp_map)) return;
  if (area_is_valid(stdstring1, 32) <= 0 || area_is_valid(stdstring2, 32) <= 0)
    return;

  __cmplog_rtn_hook(get_llvm_stdstring(stdstring1),
                    get_llvm_stdstring(stdstring2));

}

/* COVERAGE manipulation features */

// this variable is then used in the shm setup to create an additional map
// if __afl_map_size > MAP_SIZE or cmplog is used.
// Especially with cmplog this would result in a ~260MB mem increase per
// target run.

// disable coverage from this point onwards until turned on again
void __afl_coverage_off() {

  if (likely(__afl_selective_coverage)) {

    __afl_area_ptr = __afl_area_ptr_dummy;
    __afl_cmp_map = NULL;

  }

}

// enable coverage
void __afl_coverage_on() {

  if (likely(__afl_selective_coverage && __afl_selective_coverage_temp)) {

    __afl_area_ptr = __afl_area_ptr_backup;
    __afl_cmp_map = __afl_cmp_map_backup;

  }

}

// discard all coverage up to this point
void __afl_coverage_discard() {

  memset(__afl_area_ptr_backup, 0, __afl_map_size);
  __afl_area_ptr_backup[0] = 1;

  if (__afl_cmp_map) { memset(__afl_cmp_map, 0, sizeof(struct cmp_map)); }

}

// discard the testcase
void __afl_coverage_skip() {

  __afl_coverage_discard();

  if (likely(is_persistent && __afl_selective_coverage)) {

    __afl_coverage_off();
    __afl_selective_coverage_temp = 0;

  } else {

    exit(0);

  }

}

// mark this area as especially interesting
void __afl_coverage_interesting(u8 val, u32 id) {

  __afl_area_ptr[id] = val;

}
<|MERGE_RESOLUTION|>--- conflicted
+++ resolved
@@ -1355,7 +1355,6 @@
 
   }
 
-<<<<<<< HEAD
   if (__afl_debug) {
 
     fprintf(stderr,
@@ -1375,12 +1374,6 @@
 
     __afl_unmap_shm();
     __afl_map_shm();
-=======
-  // enforce map size is != MAP_SIZE (with 32 round-up)
-  if (__afl_final_loc > MAP_SIZE - 32 && __afl_final_loc <= MAP_SIZE) {
-
-    __afl_final_loc = MAP_SIZE + 1;
->>>>>>> 7d586109
 
   }
 
