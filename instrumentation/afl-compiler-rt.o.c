--- conflicted
+++ resolved
@@ -83,7 +83,6 @@
                            size_t bufferSize);
 #endif  // HAIKU
 
-<<<<<<< HEAD
 u8   __afl_area_initial[MAP_INITIAL_SIZE];
 u8 * __afl_area_ptr_dummy = __afl_area_initial;
 u8 * __afl_area_ptr = __afl_area_initial;
@@ -92,17 +91,6 @@
 u8 * __afl_fuzz_ptr;
 u32  __afl_fuzz_len_dummy;
 u32 *__afl_fuzz_len = &__afl_fuzz_len_dummy;
-=======
-static u8  __afl_area_initial[MAP_INITIAL_SIZE];
-static u8 *__afl_area_ptr_dummy = __afl_area_initial;
-static u8 *__afl_area_ptr_backup = __afl_area_initial;
-
-u8 *       __afl_area_ptr = __afl_area_initial;
-u8 *       __afl_dictionary;
-u8 *       __afl_fuzz_ptr;
-static u32 __afl_fuzz_len_dummy;
-u32 *      __afl_fuzz_len = &__afl_fuzz_len_dummy;
->>>>>>> c55f7af6
 
 u32 __afl_final_loc;
 u32 __afl_map_size = MAP_SIZE;
