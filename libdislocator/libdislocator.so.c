/*

   american fuzzy lop++ - dislocator, an abusive allocator
   -----------------------------------------------------

   Originally written by Michal Zalewski

   Copyright 2016 Google Inc. All rights reserved.
   Copyright 2019-2020 AFLplusplus Project. All rights reserved.

   Licensed under the Apache License, Version 2.0 (the "License");
   you may not use this file except in compliance with the License.
   You may obtain a copy of the License at:

     http://www.apache.org/licenses/LICENSE-2.0

   This is a companion library that can be used as a drop-in replacement
   for the libc allocator in the fuzzed binaries. See README.dislocator.md for
   more info.

 */

#define _GNU_SOURCE
#include <stdio.h>
#include <stdlib.h>
#include <stddef.h>
#include <string.h>
#include <limits.h>
#include <errno.h>
#include <sys/mman.h>

#ifdef __APPLE__
#include <mach/vm_statistics.h>
#endif

#ifdef __FreeBSD__
#include <sys/param.h>
#endif

#ifdef __linux__
#include <unistd.h>
#include <sys/syscall.h>
#ifdef __NR_getrandom
#define arc4random_buf(p, l)                       \
  do {                                             \
                                                   \
    ssize_t rd = syscall(__NR_getrandom, p, l, 0); \
    if (rd != l) DEBUGF("getrandom failed");       \
                                                   \
  } while (0)

#else
#include <time.h>
#define arc4random_buf(p, l)     \
  do {                           \
                                 \
    srand(time(NULL));           \
    u32 i;                       \
    u8 *ptr = (u8 *)p;           \
    for (i = 0; i < l; i++)      \
      ptr[i] = rand() % INT_MAX; \
                                 \
  } while (0)

#endif
#endif

#include "config.h"
#include "types.h"

#if __STDC_VERSION__ < 201112L || \
    (defined(__FreeBSD__) && __FreeBSD_version < 1200000)
// use this hack if not C11
typedef struct {

  long long   __ll;
  long double __ld;

} max_align_t;

#endif

#define ALLOC_ALIGN_SIZE (_Alignof(max_align_t))

#ifndef PAGE_SIZE
#define PAGE_SIZE 4096
#endif                                                        /* !PAGE_SIZE */

#ifndef MAP_ANONYMOUS
#define MAP_ANONYMOUS MAP_ANON
#endif                                                    /* !MAP_ANONYMOUS */

#define SUPER_PAGE_SIZE 1 << 21

/* Error / message handling: */

#define DEBUGF(_x...)                 \
  do {                                \
                                      \
    if (alloc_verbose) {              \
                                      \
      if (++call_depth == 1) {        \
                                      \
        fprintf(stderr, "[AFL] " _x); \
        fprintf(stderr, "\n");        \
                                      \
      }                               \
      call_depth--;                   \
                                      \
    }                                 \
                                      \
  } while (0)

#define FATAL(_x...)                    \
  do {                                  \
                                        \
    if (++call_depth == 1) {            \
                                        \
      fprintf(stderr, "*** [AFL] " _x); \
      fprintf(stderr, " ***\n");        \
      abort();                          \
                                        \
    }                                   \
    call_depth--;                       \
                                        \
  } while (0)

/* Macro to count the number of pages needed to store a buffer: */

#define PG_COUNT(_l) (((_l) + (PAGE_SIZE - 1)) / PAGE_SIZE)

/* Canary & clobber bytes: */

#define ALLOC_CANARY 0xAACCAACC
#define ALLOC_CLOBBER 0xCC

#define TAIL_ALLOC_CANARY 0xAC

#define PTR_C(_p) (((u32 *)(_p))[-1])
#define PTR_L(_p) (((u32 *)(_p))[-2])

/* Configurable stuff (use AFL_LD_* to set): */

static u32 max_mem = MAX_ALLOC;         /* Max heap usage to permit         */
static u8  alloc_verbose,               /* Additional debug messages        */
    hard_fail,                          /* abort() when max_mem exceeded?   */
    no_calloc_over,                     /* abort() on calloc() overflows?   */
    align_allocations;                  /* Force alignment to sizeof(void*) */

#if defined __OpenBSD__ || defined __APPLE__
#define __thread
#warning no thread support available
#endif
static __thread size_t total_mem;       /* Currently allocated mem          */

static __thread u32 call_depth;         /* To avoid recursion via fprintf() */
static u32          alloc_canary;

/* This is the main alloc function. It allocates one page more than necessary,
   sets that tailing page to PROT_NONE, and then increments the return address
   so that it is right-aligned to that boundary. Since it always uses mmap(),
   the returned memory will be zeroed. */

static void *__dislocator_alloc(size_t len) {

  u8 *   ret;
  size_t tlen;
  int    flags, fd, sp;

  if (total_mem + len > max_mem || total_mem + len < total_mem) {

    if (hard_fail) FATAL("total allocs exceed %u MB", max_mem / 1024 / 1024);

    DEBUGF("total allocs exceed %u MB, returning NULL", max_mem / 1024 / 1024);

    return NULL;

  }

  size_t rlen;
  if (align_allocations && (len & (ALLOC_ALIGN_SIZE - 1)))
    rlen = (len & ~(ALLOC_ALIGN_SIZE - 1)) + ALLOC_ALIGN_SIZE;
  else
    rlen = len;

  /* We will also store buffer length and a canary below the actual buffer, so
     let's add 8 bytes for that. */

  tlen = (1 + PG_COUNT(rlen + 8)) * PAGE_SIZE;
  flags = MAP_PRIVATE | MAP_ANONYMOUS;
  fd = -1;
#if defined(USEHUGEPAGE)
  sp = (rlen >= SUPER_PAGE_SIZE && !(rlen % SUPER_PAGE_SIZE));

#if defined(__APPLE__)
  if (sp) fd = VM_FLAGS_SUPERPAGE_SIZE_2MB;
#elif defined(__linux__)
  if (sp) flags |= MAP_HUGETLB;
#elif defined(__FreeBSD__)
  if (sp) flags |= MAP_ALIGNED_SUPER;
#endif
#else
  (void)sp;
#endif

  ret = (u8 *)mmap(NULL, tlen, PROT_READ | PROT_WRITE, flags, fd, 0);
#if defined(USEHUGEPAGE)
  /* We try one more time with regular call */
  if (ret == MAP_FAILED) {

#if defined(__APPLE__)
    fd = -1;
#elif defined(__linux__)
    flags &= -MAP_HUGETLB;
#elif defined(__FreeBSD__)
    flags &= -MAP_ALIGNED_SUPER;
#endif
    ret = (u8 *)mmap(NULL, tlen, PROT_READ | PROT_WRITE, flags, fd, 0);

  }

#endif

  if (ret == MAP_FAILED) {

    if (hard_fail) FATAL("mmap() failed on alloc (OOM?)");

    DEBUGF("mmap() failed on alloc (OOM?)");

    return NULL;

  }

  /* Set PROT_NONE on the last page. */

  if (mprotect(ret + PG_COUNT(rlen + 8) * PAGE_SIZE, PAGE_SIZE, PROT_NONE))
    FATAL("mprotect() failed when allocating memory");

  /* Offset the return pointer so that it's right-aligned to the page
     boundary. */

  ret += PAGE_SIZE * PG_COUNT(rlen + 8) - rlen - 8;

  /* Store allocation metadata. */

  ret += 8;

  PTR_L(ret) = len;
  PTR_C(ret) = alloc_canary;

  total_mem += len;

  if (rlen != len) {

    size_t i;
    for (i = len; i < rlen; ++i)
      ret[i] = TAIL_ALLOC_CANARY;

  }

  return ret;

}

/* The "user-facing" wrapper for calloc(). This just checks for overflows and
   displays debug messages if requested. */

void *calloc(size_t elem_len, size_t elem_cnt) {

  void *ret;

  size_t len = elem_len * elem_cnt;

  /* Perform some sanity checks to detect obvious issues... */

  if (elem_cnt && len / elem_cnt != elem_len) {

    if (no_calloc_over) {

      DEBUGF("calloc(%zu, %zu) would overflow, returning NULL", elem_len,
             elem_cnt);
      return NULL;

    }

    FATAL("calloc(%zu, %zu) would overflow", elem_len, elem_cnt);

  }

  ret = __dislocator_alloc(len);

  DEBUGF("calloc(%zu, %zu) = %p [%zu total]", elem_len, elem_cnt, ret,
         total_mem);

  return ret;

}

/* The wrapper for malloc(). Roughly the same, also clobbers the returned
   memory (unlike calloc(), malloc() is not guaranteed to return zeroed
   memory). */

void *malloc(size_t len) {

  void *ret;

  ret = __dislocator_alloc(len);

  DEBUGF("malloc(%zu) = %p [%zu total]", len, ret, total_mem);

  if (ret && len) memset(ret, ALLOC_CLOBBER, len);

  return ret;

}

/* The wrapper for free(). This simply marks the entire region as PROT_NONE.
   If the region is already freed, the code will segfault during the attempt to
   read the canary. Not very graceful, but works, right? */

void free(void *ptr) {

  u32 len;

  DEBUGF("free(%p)", ptr);

  if (!ptr) return;

  if (PTR_C(ptr) != alloc_canary) FATAL("bad allocator canary on free()");

  len = PTR_L(ptr);

  total_mem -= len;

  if (align_allocations && (len & (ALLOC_ALIGN_SIZE - 1))) {

    u8 *   ptr_ = ptr;
    size_t rlen = (len & ~(ALLOC_ALIGN_SIZE - 1)) + ALLOC_ALIGN_SIZE;
    for (; len < rlen; ++len)
      if (ptr_[len] != TAIL_ALLOC_CANARY)
        FATAL("bad tail allocator canary on free()");

  }

  /* Protect everything. Note that the extra page at the end is already
     set as PROT_NONE, so we don't need to touch that. */

  ptr -= PAGE_SIZE * PG_COUNT(len + 8) - len - 8;

  if (mprotect(ptr - 8, PG_COUNT(len + 8) * PAGE_SIZE, PROT_NONE))
    FATAL("mprotect() failed when freeing memory");

  /* Keep the mapping; this is wasteful, but prevents ptr reuse. */

}

/* Realloc is pretty straightforward, too. We forcibly reallocate the buffer,
   move data, and then free (aka mprotect()) the original one. */

void *realloc(void *ptr, size_t len) {

  void *ret;

  ret = malloc(len);

  if (ret && ptr) {

    if (PTR_C(ptr) != alloc_canary) FATAL("bad allocator canary on realloc()");
    // Here the tail canary check is delayed to free()

    memcpy(ret, ptr, MIN(len, PTR_L(ptr)));
    free(ptr);

  }

  DEBUGF("realloc(%p, %zu) = %p [%zu total]", ptr, len, ret, total_mem);

  return ret;

}

/* posix_memalign we mainly check the proper alignment argument
   if the requested size fits within the alignment we do
   a normal request */

int posix_memalign(void **ptr, size_t align, size_t len) {

  // if (*ptr == NULL) return EINVAL; // (andrea) Why? I comment it out for now
  if ((align % 2) || (align % sizeof(void *))) return EINVAL;
  if (len == 0) {

    *ptr = NULL;
    return 0;

  }

  size_t rem = len % align;
  if (rem) len += align - rem;

  *ptr = __dislocator_alloc(len);

  if (*ptr && len) memset(*ptr, ALLOC_CLOBBER, len);

  DEBUGF("posix_memalign(%p %zu, %zu) [*ptr = %p]", ptr, align, len, *ptr);

  return 0;

}

/* just the non-posix fashion */

void *memalign(size_t align, size_t len) {

  void *ret = NULL;

  if (posix_memalign(&ret, align, len)) {

    DEBUGF("memalign(%zu, %zu) failed", align, len);

  }

  return ret;

}

/* sort of C11 alias of memalign only more severe, alignment-wise */

void *aligned_alloc(size_t align, size_t len) {

  void *ret = NULL;

  if ((len % align)) return NULL;

  if (posix_memalign(&ret, align, len)) {

    DEBUGF("aligned_alloc(%zu, %zu) failed", align, len);

  }

  return ret;

}

/* specific BSD api mainly checking possible overflow for the size */

void *reallocarray(void *ptr, size_t elem_len, size_t elem_cnt) {

  const size_t elem_lim = 1UL << (sizeof(size_t) * 4);
  const size_t elem_tot = elem_len * elem_cnt;
  void *       ret = NULL;

  if ((elem_len >= elem_lim || elem_cnt >= elem_lim) && elem_len > 0 &&
      elem_cnt > (SIZE_MAX / elem_len)) {

    DEBUGF("reallocarray size overflow (%zu)", elem_tot);

  } else {

    ret = realloc(ptr, elem_tot);

  }

  return ret;

}

#if !defined(__ANDROID__)
size_t malloc_usable_size(void *ptr) {
<<<<<<< HEAD

#else
size_t malloc_usable_size(const void *ptr) {

#endif

  return ptr ? PTR_L(ptr) : 0;
=======
#else
size_t malloc_usable_size(const void *ptr) {
#endif

   return ptr ? PTR_L(ptr) : 0;
>>>>>>> ce9c6df4

}

__attribute__((constructor)) void __dislocator_init(void) {

  u8 *tmp = (u8 *)getenv("AFL_LD_LIMIT_MB");

  if (tmp) {

    u8 *tok;
    s32 mmem = (s32)strtol((char *)tmp, (char **)&tok, 10);
    if (*tok != '\0' || errno == ERANGE) FATAL("Bad value for AFL_LD_LIMIT_MB");
    max_mem = mmem * 1024 * 1024;

  }

  alloc_canary = ALLOC_CANARY;
  tmp = (u8 *)getenv("AFL_RANDOM_ALLOC_CANARY");

  if (tmp) arc4random_buf(&alloc_canary, sizeof(alloc_canary));

  alloc_verbose = !!getenv("AFL_LD_VERBOSE");
  hard_fail = !!getenv("AFL_LD_HARD_FAIL");
  no_calloc_over = !!getenv("AFL_LD_NO_CALLOC_OVER");
  align_allocations = !!getenv("AFL_ALIGNED_ALLOC");

}<|MERGE_RESOLUTION|>--- conflicted
+++ resolved
@@ -466,7 +466,6 @@
 
 #if !defined(__ANDROID__)
 size_t malloc_usable_size(void *ptr) {
-<<<<<<< HEAD
 
 #else
 size_t malloc_usable_size(const void *ptr) {
@@ -474,13 +473,6 @@
 #endif
 
   return ptr ? PTR_L(ptr) : 0;
-=======
-#else
-size_t malloc_usable_size(const void *ptr) {
-#endif
-
-   return ptr ? PTR_L(ptr) : 0;
->>>>>>> ce9c6df4
 
 }
 
